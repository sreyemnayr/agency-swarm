--- conflicted
+++ resolved
@@ -45,7 +45,6 @@
 
     def get_completion(self, message: str, yield_messages=True):
         """
-<<<<<<< HEAD
         Retrieves the completion for a given message from the main thread.
 
         Parameters:
@@ -54,23 +53,6 @@
 
         Returns:
         Generator or final response: Depending on the 'yield_messages' flag, this method returns either a generator yielding intermediate messages or the final response from the main thread.
-        """
-        return self.main_thread.get_completion(message=message, yield_messages=yield_messages)
-
-    def demo_gradio(self, height=600):
-        """
-        Launches a Gradio-based demo interface for the agency chatbot.
-
-        Parameters:
-        height (int, optional): The height of the chatbot widget in the Gradio interface. Default is 600.
-
-        This method sets up and runs a Gradio interface, allowing users to interact with the agency's chatbot. It includes a text input for the user's messages and a chatbot interface for displaying the conversation. The method handles user input and chatbot responses, updating the interface dynamically.
-=======
-        Get a completion from the agency.
-
-        :param message: message to send to the main agent (ceo)
-        :param yield_messages: if True, yields messages from the conversation
-        :return: a generator that yields messages from the conversation or the final message if yield_messages is False
         """
         gen = self.main_thread.get_completion(message=message, yield_messages=yield_messages)
 
@@ -85,10 +67,12 @@
 
     def demo_gradio(self, height=600):
         """
-        Launch a gradio demo for the agency.
-        :param height: height of the gradio interface
-        :return:
->>>>>>> 3a3a96ed
+        Launches a Gradio-based demo interface for the agency chatbot.
+
+        Parameters:
+        height (int, optional): The height of the chatbot widget in the Gradio interface. Default is 600.
+
+        This method sets up and runs a Gradio interface, allowing users to interact with the agency's chatbot. It includes a text input for the user's messages and a chatbot interface for displaying the conversation. The method handles user input and chatbot responses, updating the interface dynamically.
         """
         try:
             import gradio as gr
@@ -158,11 +142,11 @@
         Parses the provided agency chart to initialize and organize agents within the agency.
 
         Parameters:
-        agency_chart: A structure representing the hierarchical organization of agents within the agency. 
+        agency_chart: A structure representing the hierarchical organization of agents within the agency.
                     It can contain Agent objects and lists of Agent objects.
 
-        This method iterates through each node in the agency chart. If a node is an Agent, it is set as the CEO if not already assigned. 
-        If a node is a list, it iterates through the agents in the list, adding them to the agency and establishing communication 
+        This method iterates through each node in the agency chart. If a node is an Agent, it is set as the CEO if not already assigned.
+        If a node is a list, it iterates through the agents in the list, adding them to the agency and establishing communication
         threads between them. It raises an exception if the agency chart is invalid or if multiple CEOs are defined.
         """
         for node in agency_chart:
