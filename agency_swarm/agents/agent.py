import copy
import inspect
import json
import os
from typing import Any, Dict, List, Literal, Optional, Type, TypedDict, Union

from deepdiff import DeepDiff
from openai import NotFoundError
from openai.lib._parsing._completions import type_to_response_format_param
from openai.types.beta.assistant import ToolResources

from agency_swarm.tools import (
    BaseTool,
    CodeInterpreter,
    FileSearch,
    Retrieval,
    ToolFactory,
)
from agency_swarm.tools.oai.FileSearch import FileSearchConfig
from agency_swarm.util.oai import get_openai_client
from agency_swarm.util.openapi import validate_openapi_spec
from agency_swarm.util.shared_state import SharedState


class ExampleMessage(TypedDict):
    role: Literal["user", "assistant"]
    content: str
    attachments: Optional[List[dict]]
    metadata: Optional[Dict[str, str]]


class Agent:
    _shared_state: SharedState = None

    @property
    def assistant(self):
        if not hasattr(self, "_assistant") or self._assistant is None:
            raise Exception(
                "Assistant is not initialized. Please run init_oai() first."
            )
        return self._assistant

    @assistant.setter
    def assistant(self, value):
        self._assistant = value

    @property
    def functions(self):
        return [tool for tool in self.tools if issubclass(tool, BaseTool)]

    @property
    def shared_state(self):
        return self._shared_state

    @shared_state.setter
    def shared_state(self, value):
        self._shared_state = value
        for tool in self.tools:
            if issubclass(tool, BaseTool):
                tool._shared_state = value

    def response_validator(self, message: str | list) -> str:
        """
        Validates the response from the agent. If the response is invalid, it must raise an exception with instructions
        for the caller agent on how to proceed.

        Parameters:
            message (str): The response from the agent.

        Returns:
            str: The validated response.
        """
        return message

    def __init__(
        self,
        id: str = None,
        name: str = None,
        description: str = "",
        instructions: str = "",
        tools: List[
            Union[
                Type[BaseTool], Type[FileSearch], Type[CodeInterpreter], type[Retrieval]
            ]
        ] = None,
        tool_resources: ToolResources = None,
        temperature: float = None,
        top_p: float = 1.0,
        response_format: Union[str, dict, type] = "auto",
        tools_folder: str = None,
        files_folder: Union[List[str], str] = None,
        schemas_folder: Union[List[str], str] = None,
        api_headers: Dict[str, Dict[str, str]] = None,
        api_params: Dict[str, Dict[str, str]] = None,
        file_ids: List[str] = None,
        metadata: Dict[str, str] = None,
        model: str = "gpt-4o-2024-08-06",
        reasoning_effort: Literal["low", "medium", "high"] = "low",
        validation_attempts: int = 1,
        max_prompt_tokens: int = None,
        max_completion_tokens: int = None,
        truncation_strategy: dict = None,
        examples: List[ExampleMessage] = None,
        file_search: FileSearchConfig = None,
        parallel_tool_calls: bool = True,
        refresh_from_id: bool = True,
    ):
        """
        Initializes an Agent with specified attributes, tools, and OpenAI client.

        Parameters:
            id (str, optional): Loads the assistant from OpenAI assistant ID. Assistant will be created or loaded from settings if ID is not provided. Defaults to None.
            name (str, optional): Name of the agent. Defaults to the class name if not provided.
            description (str, optional): A brief description of the agent's purpose. Defaults to empty string.
            instructions (str, optional): Path to a file containing specific instructions for the agent. Defaults to an empty string.
            tools (List[Union[Type[BaseTool], Type[Retrieval], Type[CodeInterpreter]]], optional): A list of tools (as classes) that the agent can use. Defaults to an empty list.
            tool_resources (ToolResources, optional): A set of resources that are used by the assistant's tools. The resources are specific to the type of tool. For example, the code_interpreter tool requires a list of file IDs, while the file_search tool requires a list of vector store IDs. Defaults to None.
            temperature (float, optional): The temperature parameter for the OpenAI API. Defaults to None.
            top_p (float, optional): The top_p parameter for the OpenAI API. Defaults to 1.0.
            response_format (Union[str, Dict, type], optional): The response format for the OpenAI API. If BaseModel is provided, it will be converted to a response format. Defaults to None.
            tools_folder (str, optional): Path to a directory containing tools associated with the agent. Each tool must be defined in a separate file. File must be named as the class name of the tool. Defaults to None.
            files_folder (Union[List[str], str], optional): Path or list of paths to directories containing files associated with the agent. Defaults to None.
            schemas_folder (Union[List[str], str], optional): Path or list of paths to directories containing OpenAPI schemas associated with the agent. Defaults to None.
            api_headers (Dict[str,Dict[str, str]], optional): Headers to be used for the openapi requests. Each key must be a full filename from schemas_folder. Defaults to an empty dictionary.
            api_params (Dict[str, Dict[str, str]], optional): Extra params to be used for the openapi requests. Each key must be a full filename from schemas_folder. Defaults to an empty dictionary.
            metadata (Dict[str, str], optional): Metadata associated with the agent. Defaults to an empty dictionary.
            model (str, optional): The model identifier for the OpenAI API. Defaults to "gpt-4o".
            reasoning_effort (Literal["low", "medium", "high"], optional): The reasoning effort for the model. Only for o-series models. Defaults to "low".
            validation_attempts (int, optional): Number of attempts to validate the response with response_validator function. Defaults to 1.
            max_prompt_tokens (int, optional): Maximum number of tokens allowed in the prompt. Defaults to None.
            max_completion_tokens (int, optional): Maximum number of tokens allowed in the completion. Defaults to None.
            truncation_strategy (TruncationStrategy, optional): Truncation strategy for the OpenAI API. Defaults to None.
            examples (List[Dict], optional): A list of example messages for the agent. Defaults to None.
            file_search (FileSearchConfig, optional): A dictionary containing the file search tool configuration. Defaults to None.
            parallel_tool_calls (bool, optional): Whether to enable parallel function calling during tool use. Defaults to True.
            refresh_from_id (bool, optional): Whether to load and update the agent from the OpenAI assistant ID when provided. Defaults to True.

        This constructor sets up the agent with its unique properties, initializes the OpenAI client, reads instructions if provided, and uploads any associated files.
        """
        # public attributes
        self.id = id
        self.name = name if name else self.__class__.__name__
        self.description = description
        self.instructions = instructions
        self.tools = tools[:] if tools is not None else []
        self.tools = [tool for tool in self.tools if tool.__name__ != "ExampleTool"]
        self.tool_resources = tool_resources
        self.temperature = temperature
        self.top_p = top_p
        self.response_format = response_format
        # use structured outputs if response_format is a BaseModel
        if isinstance(self.response_format, type):
            self.response_format = type_to_response_format_param(self.response_format)
        self.tools_folder = tools_folder
        self.files_folder = files_folder if files_folder else []
        self.schemas_folder = schemas_folder if schemas_folder else []
        self.api_headers = api_headers if api_headers else {}
        self.api_params = api_params if api_params else {}
        self.metadata = metadata if metadata else {}
        self.model = model
        self.reasoning_effort = reasoning_effort
        self.validation_attempts = validation_attempts
        self.max_prompt_tokens = max_prompt_tokens
        self.max_completion_tokens = max_completion_tokens
        self.truncation_strategy = truncation_strategy
        self.examples = examples
        self.file_search = file_search
        self.parallel_tool_calls = parallel_tool_calls
        self.refresh_from_id = refresh_from_id

        self.settings_path = "./settings.json"

        # private attributes
        self._assistant: Any = None
        self._shared_instructions = None

        # init methods
        self.client = get_openai_client()
        self._read_instructions()

        # upload files
        self._upload_files()
        if file_ids:
            print(
                "Warning: 'file_ids' parameter is deprecated. Please use 'tool_resources' parameter instead."
            )
            self.add_file_ids(file_ids, "file_search")

        self._parse_schemas()
        self._parse_tools_folder()

    # --- OpenAI Assistant Methods ---

    def init_oai(self):
        """
        Initializes the OpenAI assistant for the agent.

        This method handles the initialization and potential updates of the agent's OpenAI assistant. It loads the assistant based on a saved ID, updates the assistant if necessary, or creates a new assistant if it doesn't exist. After initialization or update, it saves the assistant's settings.

        Output:
            self: Returns the agent instance for chaining methods or further processing.
        """

        # check if settings.json exists
        path = self.get_settings_path()

        # load assistant from id
        if self.id:
            if not self.refresh_from_id:
                return self

            self.assistant = self.client.beta.assistants.retrieve(self.id)
            # Assign attributes to self if they are None
            self.instructions = self.instructions or self.assistant.instructions
            self.name = (
                self.name
                if self.name != self.__class__.__name__
                else self.assistant.name
            )
            self.description = self.description or self.assistant.description
            self.temperature = (
                self.assistant.temperature
                if self.temperature is None
                else self.temperature
            )
            self.top_p = self.top_p if self.top_p is not None else self.assistant.top_p
            self.response_format = (
                self.response_format or self.assistant.response_format
            )
            if not isinstance(self.response_format, str):
                self.response_format = (
                    self.response_format or self.response_format.model_dump()
                )
            else:
                self.response_format = (
                    self.response_format or self.assistant.response_format
                )
            self.tool_resources = (
                self.tool_resources or self.assistant.tool_resources.model_dump()
            )
            self.metadata = self.metadata or self.assistant.metadata
            self.model = self.model or self.assistant.model
            self.tool_resources = (
                self.tool_resources or self.assistant.tool_resources.model_dump()
            )

            for tool in self.assistant.tools:
                # update assistants created with v1
                if tool.type == "retrieval":
                    self.client.beta.assistants.update(
                        self.id, tools=self.get_oai_tools()
                    )

            # update assistant if parameters are different
            if not self._check_parameters(self.assistant.model_dump()):
                self._update_assistant()

            return self

        # load assistant from settings
        if os.path.exists(path):
            with open(path, "r") as f:
                settings = json.load(f)
                # iterate settings and find the assistant with the same name
                for assistant_settings in settings:
                    if assistant_settings["name"] == self.name:
                        try:
                            self.assistant = self.client.beta.assistants.retrieve(
                                assistant_settings["id"]
                            )
                            self.id = assistant_settings["id"]

                            # update assistant if parameters are different
                            if not self._check_parameters(self.assistant.model_dump()):
                                print("Updating agent... " + self.name)
                                self._update_assistant()

                            if self.assistant.tool_resources:
                                self.tool_resources = (
                                    self.assistant.tool_resources.model_dump()
                                )

                            self._update_settings()
                            return self
                        except NotFoundError:
                            continue

        # create assistant if settings.json does not exist or assistant with the same name does not exist
        self.assistant = self._create_assistant()

        if self.assistant.tool_resources:
            self.tool_resources = self.assistant.tool_resources.model_dump()

        self.id = self.assistant.id

        self._save_settings()

        return self

    def _create_assistant(self):
        """Creates a new OpenAI assistant with the agent's current configuration."""
        params = {
            "model": self.model,
            "name": self.name,
            "description": self.description,
            "instructions": self.instructions,
            "tools": self.get_oai_tools(),
            "tool_resources": self.tool_resources,
            "metadata": self.metadata,
            "temperature": self.temperature,
            "top_p": self.top_p,
            "response_format": self.response_format,
        }

        extra_body = {}

        # o-series models
<<<<<<< HEAD
        model_suffix = params["model"].split("/")[-1]
        if model_suffix.startswith("o"):
            params.pop("temperature", None)
            params.pop("top_p", None)
            extra_body["reasoning_effort"] = self.reasoning_effort
=======
        if params["model"].startswith("o"):
            params["temperature"] = None
            params["top_p"] = None
            extra_body["reasoning_effort"] = self.reasoning_effort

        return self.client.beta.assistants.create(**params, extra_body=extra_body)

        if self.assistant.tool_resources:
            self.tool_resources = self.assistant.tool_resources.model_dump()
>>>>>>> e1c896c0

        return self.client.beta.assistants.create(**params, extra_body=extra_body)

    def _update_assistant(self):
        """
        Updates the existing assistant's parameters on the OpenAI server.

        This method updates the assistant's details such as name, description, instructions, tools, file IDs, metadata, and the model. It only updates parameters that have non-empty values. After updating the assistant, it also updates the local settings file to reflect these changes.

        No input parameters are directly passed to this method as it uses the agent's instance attributes.

        No output parameters are returned, but the method updates the assistant's details on the OpenAI server and locally updates the settings file.
        """
        tool_resources = copy.deepcopy(self.tool_resources)
        if tool_resources and tool_resources.get("file_search"):
            tool_resources["file_search"].pop("vector_stores", None)

        params = {
            "name": self.name,
            "description": self.description,
            "instructions": self.instructions,
            "tools": self.get_oai_tools(),
            "tool_resources": tool_resources,
            "temperature": self.temperature,
            "top_p": self.top_p,
            "response_format": self.response_format,
            "metadata": self.metadata,
            "model": self.model,
        }

        extra_body = {}

        # o-series models
<<<<<<< HEAD
        model_suffix = params["model"].split("/")[-1]
        if model_suffix.startswith("o"):
            params["temperature"] = None
            params["top_p"] = None
            extra_body["reasoning_effort"] = self.reasoning_effort
        else:
            extra_body["reasoning_effort"] = None
=======
        if params["model"].startswith("o"):
            params["temperature"] = None
            params["top_p"] = None
            extra_body["reasoning_effort"] = self.reasoning_effort
>>>>>>> e1c896c0

        self.assistant = self.client.beta.assistants.update(
            self.id, **params, extra_body=extra_body
        )

        self._update_settings()

    def _upload_files(self):
        def add_id_to_file(f_path, id):
            """Add file id to file name"""
            if os.path.isfile(f_path):
                file_name, file_ext = os.path.splitext(f_path)
                f_path_new = file_name + "_" + id + file_ext
                os.rename(f_path, f_path_new)
                return f_path_new

        def get_id_from_file(f_path):
            """Get file id from file name"""
            if os.path.isfile(f_path):
                file_name, file_ext = os.path.splitext(f_path)
                file_name = os.path.basename(file_name)
                file_name = file_name.split("_")
                if len(file_name) > 1:
                    return file_name[-1] if "file-" in file_name[-1] else None
                else:
                    return None

        files_folders = (
            self.files_folder
            if isinstance(self.files_folder, list)
            else [self.files_folder]
        )

        file_search_ids = []
        code_interpreter_ids = []

        for files_folder in files_folders:
            if isinstance(files_folder, str):
                f_path = files_folder

                if not os.path.isdir(f_path):
                    f_path = os.path.join(self.get_class_folder_path(), files_folder)
                    f_path = os.path.normpath(f_path)

                if os.path.isdir(f_path):
                    f_paths = os.listdir(f_path)

                    f_paths = [f for f in f_paths if not f.startswith(".")]

                    f_paths = [os.path.join(f_path, f) for f in f_paths]

                    code_interpreter_file_extensions = [
                        ".json",  # JSON
                        ".csv",  # CSV
                        ".xml",  # XML
                        ".jpeg",  # JPEG
                        ".jpg",  # JPEG
                        ".gif",  # GIF
                        ".png",  # PNG
                        ".zip",  # ZIP
                    ]

                    for f_path in f_paths:
                        file_ext = os.path.splitext(f_path)[1]

                        f_path = f_path.strip()
                        file_id = get_id_from_file(f_path)
                        if file_id:
                            print(
                                "File already uploaded. Skipping... "
                                + os.path.basename(f_path)
                            )
                        else:
                            print("Uploading new file... " + os.path.basename(f_path))
                            with open(f_path, "rb") as f:
                                file_id = (
                                    self.client.with_options(
                                        timeout=80 * 1000,
                                    )
                                    .files.create(file=f, purpose="assistants")
                                    .id
                                )
                                f.close()  # fix permission error on windows
                            add_id_to_file(f_path, file_id)

                        if file_ext in code_interpreter_file_extensions:
                            code_interpreter_ids.append(file_id)
                        else:
                            file_search_ids.append(file_id)
                else:
                    print(
                        f"Files folder '{f_path}' is not a directory. Skipping...",
                    )
            else:
                print(
                    "Files folder path must be a string or list of strings. Skipping... ",
                    files_folder,
                )

        if FileSearch not in self.tools and file_search_ids:
            print("Detected files without FileSearch. Adding FileSearch tool...")
            self.add_tool(FileSearch)
        if CodeInterpreter not in self.tools and code_interpreter_ids:
            print(
                "Detected files without CodeInterpreter. Adding CodeInterpreter tool..."
            )
            self.add_tool(CodeInterpreter)

        self.add_file_ids(file_search_ids, "file_search")
        self.add_file_ids(code_interpreter_ids, "code_interpreter")

    # --- Tool Methods ---

    # TODO: fix 2 methods below
    def add_tool(self, tool):
        if not isinstance(tool, type):
            raise Exception("Tool must not be initialized.")

        subclasses = [FileSearch, CodeInterpreter, Retrieval]
        for subclass in subclasses:
            if issubclass(tool, subclass):
                if not any(issubclass(t, subclass) for t in self.tools):
                    self.tools.append(tool)
                return

        if issubclass(tool, BaseTool):
            if tool.__name__ == "ExampleTool":
                print("Skipping importing ExampleTool...")
                return
            self.tools = [t for t in self.tools if t.__name__ != tool.__name__]
            self.tools.append(tool)
        else:
            raise Exception("Invalid tool type.")

    def get_oai_tools(self):
        tools = []
        for tool in self.tools:
            if not isinstance(tool, type):
                print(tool)
                raise Exception("Tool must not be initialized.")

            if issubclass(tool, FileSearch):
                tools.append(
                    tool(file_search=self.file_search).model_dump(exclude_none=True)
                )
            elif issubclass(tool, CodeInterpreter):
                tools.append(tool().model_dump())
            elif issubclass(tool, Retrieval):
                tools.append(tool().model_dump())
            elif issubclass(tool, BaseTool):
                tools.append({"type": "function", "function": tool.openai_schema})
            else:
                raise Exception("Invalid tool type.")
        return tools

    def _parse_schemas(self):
        schemas_folders = (
            self.schemas_folder
            if isinstance(self.schemas_folder, list)
            else [self.schemas_folder]
        )

        for schemas_folder in schemas_folders:
            if isinstance(schemas_folder, str):
                f_path = schemas_folder

                if not os.path.isdir(f_path):
                    f_path = os.path.join(self.get_class_folder_path(), schemas_folder)
                    f_path = os.path.normpath(f_path)

                if os.path.isdir(f_path):
                    f_paths = os.listdir(f_path)

                    f_paths = [f for f in f_paths if not f.startswith(".")]

                    f_paths = [os.path.join(f_path, f) for f in f_paths]

                    for f_path in f_paths:
                        with open(f_path, "r") as f:
                            openapi_spec = f.read()
                            f.close()  # fix permission error on windows
                        try:
                            validate_openapi_spec(openapi_spec)
                        except Exception as e:
                            print("Invalid OpenAPI schema: " + os.path.basename(f_path))
                            raise e
                        try:
                            headers = None
                            params = None
                            if os.path.basename(f_path) in self.api_headers:
                                headers = self.api_headers[os.path.basename(f_path)]
                            if os.path.basename(f_path) in self.api_params:
                                params = self.api_params[os.path.basename(f_path)]
                            tools = ToolFactory.from_openapi_schema(
                                openapi_spec, headers=headers, params=params
                            )
                        except Exception as e:
                            print(
                                "Error parsing OpenAPI schema: "
                                + os.path.basename(f_path)
                            )
                            raise e
                        for tool in tools:
                            self.add_tool(tool)
                else:
                    print(
                        "Schemas folder path is not a directory. Skipping... ", f_path
                    )
            else:
                print(
                    "Schemas folder path must be a string or list of strings. Skipping... ",
                    schemas_folder,
                )

    def _parse_tools_folder(self):
        if not self.tools_folder:
            return

        if not os.path.isdir(self.tools_folder):
            self.tools_folder = os.path.join(
                self.get_class_folder_path(), self.tools_folder
            )
            self.tools_folder = os.path.normpath(self.tools_folder)

        if os.path.isdir(self.tools_folder):
            f_paths = os.listdir(self.tools_folder)
            f_paths = [
                f for f in f_paths if not f.startswith(".") and not f.startswith("__")
            ]
            f_paths = [os.path.join(self.tools_folder, f) for f in f_paths]
            for f_path in f_paths:
                if not f_path.endswith(".py"):
                    continue
                if os.path.isfile(f_path):
                    try:
                        tool = ToolFactory.from_file(f_path)
                        self.add_tool(tool)
                    except Exception as e:
                        print(
                            f"Error parsing tool file {os.path.basename(f_path)}: {e}. Skipping..."
                        )
                else:
                    print("Items in tools folder must be files. Skipping... ", f_path)
        else:
            print(
                "Tools folder path is not a directory. Skipping... ", self.tools_folder
            )

    def get_openapi_schema(self, url):
        """Get openapi schema that contains all tools from the agent as different api paths. Make sure to call this after agency has been initialized."""
        if self.assistant is None:
            raise Exception(
                "Assistant is not initialized. Please initialize the agency first, before using this method"
            )

        return ToolFactory.get_openapi_schema(self.tools, url)

    # --- Settings Methods ---

    def _check_parameters(self, assistant_settings, debug=False):
        """
        Checks if the agent's parameters match with the given assistant settings.

        Parameters:
            assistant_settings (dict): A dictionary containing the settings of an assistant.
            debug (bool): If True, prints debug statements. Default is False.

        Returns:
            bool: True if all the agent's parameters match the assistant settings, False otherwise.

        This method compares the current agent's parameters such as name, description, instructions, tools, file IDs, metadata, and model with the given assistant settings. It uses DeepDiff to compare complex structures like tools and metadata. If any parameter does not match, it returns False; otherwise, it returns True.
        """
        if self.name != assistant_settings["name"]:
            if debug:
                print(f"Name mismatch: {self.name} != {assistant_settings['name']}")
            return False

        if self.description != assistant_settings["description"]:
            if debug:
                print(
                    f"Description mismatch: {self.description} != {assistant_settings['description']}"
                )
            return False

        if self.instructions != assistant_settings["instructions"]:
            if debug:
                print(
                    f"Instructions mismatch: {self.instructions} != {assistant_settings['instructions']}"
                )
            return False

        def clean_tool(tool):
            if isinstance(tool, dict):
                if (
                    "function" in tool
                    and "strict" in tool["function"]
                    and not tool["function"]["strict"]
                ):
                    tool["function"].pop("strict", None)
            return tool

        local_tools = [clean_tool(tool) for tool in self.get_oai_tools()]
        assistant_tools = [clean_tool(tool) for tool in assistant_settings["tools"]]

        # find file_search and code_interpreter tools in local_tools and assistant_tools
        # Find file_search tools in local and assistant tools
        local_file_search = next(
            (tool for tool in local_tools if tool["type"] == "file_search"), None
        )
        assistant_file_search = next(
            (tool for tool in assistant_tools if tool["type"] == "file_search"), None
        )

        if local_file_search:
            # If local file_search doesn't have a 'file_search' key, use assistant's if available
            if (
                "file_search" not in local_file_search
                and assistant_file_search
                and "file_search" in assistant_file_search
            ):
                local_file_search["file_search"] = assistant_file_search["file_search"]
            elif "file_search" in local_file_search:
                # Update max_num_results if not set locally but available in assistant
                if (
                    "max_num_results" not in local_file_search["file_search"]
                    and assistant_file_search
                    and assistant_file_search["file_search"].get("max_num_results")
                    is not None
                ):
                    local_file_search["file_search"]["max_num_results"] = (
                        assistant_file_search["file_search"]["max_num_results"]
                    )

                # Update ranking_options if not set locally but available in assistant
                if (
                    "ranking_options" not in local_file_search["file_search"]
                    and assistant_file_search
                    and assistant_file_search["file_search"].get("ranking_options")
                    is not None
                ):
                    local_file_search["file_search"]["ranking_options"] = (
                        assistant_file_search["file_search"]["ranking_options"]
                    )

        local_tools.sort(key=lambda x: json.dumps(x, sort_keys=True))
        assistant_tools.sort(key=lambda x: json.dumps(x, sort_keys=True))

        tools_diff = DeepDiff(local_tools, assistant_tools, ignore_order=True)
        if tools_diff:
            if debug:
                print(f"Tools mismatch: {tools_diff}")
                print("Local tools:", local_tools)
                print("Assistant tools:", assistant_tools)
            return False

        if self.temperature != assistant_settings["temperature"]:
            if debug:
                print(
                    f"Temperature mismatch: {self.temperature} != {assistant_settings['temperature']}"
                )
            return False

        if self.top_p != assistant_settings["top_p"]:
            if debug:
                print(f"Top_p mismatch: {self.top_p} != {assistant_settings['top_p']}")
            return False

        # adjust differences between local and assistant tool resources
        tool_resources_settings = copy.deepcopy(self.tool_resources)
        if tool_resources_settings is None:
            tool_resources_settings = {}
        if tool_resources_settings.get("file_search"):
            tool_resources_settings["file_search"].pop("vector_stores", None)
        if tool_resources_settings.get("file_search") is None:
            tool_resources_settings["file_search"] = {"vector_store_ids": []}
        if tool_resources_settings.get("code_interpreter") is None:
            tool_resources_settings["code_interpreter"] = {"file_ids": []}

        assistant_tool_resources = assistant_settings["tool_resources"]
        if assistant_tool_resources is None:
            assistant_tool_resources = {}
        if assistant_tool_resources.get("code_interpreter") is None:
            assistant_tool_resources["code_interpreter"] = {"file_ids": []}
        if assistant_tool_resources.get("file_search") is None:
            assistant_tool_resources["file_search"] = {"vector_store_ids": []}

        tool_resources_diff = DeepDiff(
            tool_resources_settings, assistant_tool_resources, ignore_order=True
        )
        if tool_resources_diff != {}:
            if debug:
                print(f"Tool resources mismatch: {tool_resources_diff}")
                print("Local tool resources:", tool_resources_settings)
                print("Assistant tool resources:", assistant_settings["tool_resources"])
            return False

        metadata_diff = DeepDiff(
            self.metadata, assistant_settings["metadata"], ignore_order=True
        )
        if metadata_diff != {}:
            if debug:
                print(f"Metadata mismatch: {metadata_diff}")
            return False

        if self.model != assistant_settings["model"]:
            if debug:
                print(f"Model mismatch: {self.model} != {assistant_settings['model']}")
            return False

        response_format_diff = DeepDiff(
            self.response_format,
            assistant_settings["response_format"],
            ignore_order=True,
        )
        if response_format_diff != {}:
            if debug:
                print(f"Response format mismatch: {response_format_diff}")
            return False

        return True

    def _save_settings(self):
        path = self.get_settings_path()
        assistant_settings = self._clean_assistant_settings(self.assistant.model_dump())
        if not os.path.isfile(path):
            with open(path, "w") as f:
                json.dump([assistant_settings], f, indent=4)
        else:
            settings = []
            with open(path, "r") as f:
                settings = json.load(f)
            settings.append(assistant_settings)
            with open(path, "w") as f:
                json.dump(settings, f, indent=4)

    def _update_settings(self):
        path = self.get_settings_path()
        if os.path.isfile(path):
            settings = []
            with open(path, "r") as f:
                settings = json.load(f)
            for i, assistant_settings in enumerate(settings):
                if assistant_settings["id"] == self.id:
                    settings[i] = self._clean_assistant_settings(
                        self.assistant.model_dump()
                    )
                    break
            with open(path, "w") as f:
                json.dump(settings, f, indent=4)

    # --- Helper Methods ---

    def add_file_ids(
        self,
        file_ids: List[str],
        tool_resource: Literal["code_interpreter", "file_search"],
    ):
        if not file_ids:
            return

        if self.tool_resources is None:
            self.tool_resources = {}

        if tool_resource == "code_interpreter":
            if CodeInterpreter not in self.tools:
                raise Exception("CodeInterpreter tool not found in tools.")

            if (
                tool_resource not in self.tool_resources
                or self.tool_resources[tool_resource] is None
            ):
                self.tool_resources[tool_resource] = {"file_ids": file_ids}

            self.tool_resources[tool_resource]["file_ids"] = file_ids
        elif tool_resource == "file_search":
            if FileSearch not in self.tools:
                raise Exception("FileSearch tool not found in tools.")

            if (
                tool_resource not in self.tool_resources
                or self.tool_resources[tool_resource] is None
            ):
                self.tool_resources[tool_resource] = {
                    "vector_stores": [{"file_ids": file_ids}]
                }
            elif not self.tool_resources[tool_resource].get("vector_store_ids"):
                self.tool_resources[tool_resource]["vector_stores"] = [
                    {"file_ids": file_ids}
                ]
            else:
                vector_store_id = self.tool_resources[tool_resource][
                    "vector_store_ids"
                ][0]
                self.client.beta.vector_stores.file_batches.create(
                    vector_store_id=vector_store_id, file_ids=file_ids
                )
        else:
            raise Exception("Invalid tool resource.")

    def get_settings_path(self):
        return self.settings_path

    def _read_instructions(self):
        class_instructions_path = os.path.normpath(
            os.path.join(self.get_class_folder_path(), self.instructions)
        )
        if os.path.isfile(class_instructions_path):
            with open(class_instructions_path, "r") as f:
                self.instructions = f.read()
        elif os.path.isfile(self.instructions):
            with open(self.instructions, "r") as f:
                self.instructions = f.read()
        elif (
            "./instructions.md" in self.instructions
            or "./instructions.txt" in self.instructions
        ):
            raise Exception("Instructions file not found.")

    def get_class_folder_path(self):
        try:
            # First, try to use the __file__ attribute of the module
            return os.path.abspath(os.path.dirname(self.__module__.__file__))
        except (TypeError, OSError, AttributeError) as e:
            # If that fails, fall back to inspect
            try:
                class_file = inspect.getfile(self.__class__)
            except (TypeError, OSError, AttributeError) as e:
                return "./"
            return os.path.abspath(os.path.realpath(os.path.dirname(class_file)))

    def add_shared_instructions(self, instructions: str):
        if not instructions:
            return

        if self._shared_instructions is None:
            self._shared_instructions = instructions
        else:
            self.instructions = self.instructions.replace(self._shared_instructions, "")
            self.instructions = self.instructions.strip().strip("\n")
            self._shared_instructions = instructions

        self.instructions = self._shared_instructions + "\n\n" + self.instructions

    # --- Cleanup Methods ---
    def delete(self):
        """Deletes assistant, all vector stores, and all files associated with the agent."""
        self._delete_assistant()
        self._delete_files()
        self._delete_settings()

    def _delete_files(self):
        if not self.tool_resources:
            return

        file_ids = []
        if self.tool_resources.get("code_interpreter"):
            file_ids = self.tool_resources["code_interpreter"].get("file_ids", [])

        if self.tool_resources.get("file_search"):
            file_search_vector_store_ids = self.tool_resources["file_search"].get(
                "vector_store_ids", []
            )
            for vector_store_id in file_search_vector_store_ids:
                files = self.client.beta.vector_stores.files.list(
                    vector_store_id=vector_store_id, limit=100
                )
                for file in files:
                    file_ids.append(file.id)

                self.client.beta.vector_stores.delete(vector_store_id)

        for file_id in file_ids:
            self.client.files.delete(file_id)

    def _delete_assistant(self):
        self.client.beta.assistants.delete(self.id)
        self._delete_settings()

    def _delete_settings(self):
        path = self.get_settings_path()
        # check if settings.json exists
        if os.path.isfile(path):
            settings = []
            with open(path, "r") as f:
                settings = json.load(f)
                for i, assistant_settings in enumerate(settings):
                    if assistant_settings["id"] == self.id:
                        settings.pop(i)
                        break
            with open(path, "w") as f:
                json.dump(settings, f, indent=4)

    def _clean_assistant_settings(self, settings_dict: dict) -> dict:
        settings_dict["model"] = self.model
        if self.model.startswith("o"):
            settings_dict.pop("temperature", None)
            settings_dict.pop("top_p", None)
        else:
            settings_dict.pop("reasoning_effort", None)
        return settings_dict<|MERGE_RESOLUTION|>--- conflicted
+++ resolved
@@ -315,23 +315,11 @@
         extra_body = {}
 
         # o-series models
-<<<<<<< HEAD
         model_suffix = params["model"].split("/")[-1]
         if model_suffix.startswith("o"):
             params.pop("temperature", None)
             params.pop("top_p", None)
             extra_body["reasoning_effort"] = self.reasoning_effort
-=======
-        if params["model"].startswith("o"):
-            params["temperature"] = None
-            params["top_p"] = None
-            extra_body["reasoning_effort"] = self.reasoning_effort
-
-        return self.client.beta.assistants.create(**params, extra_body=extra_body)
-
-        if self.assistant.tool_resources:
-            self.tool_resources = self.assistant.tool_resources.model_dump()
->>>>>>> e1c896c0
 
         return self.client.beta.assistants.create(**params, extra_body=extra_body)
 
@@ -365,7 +353,6 @@
         extra_body = {}
 
         # o-series models
-<<<<<<< HEAD
         model_suffix = params["model"].split("/")[-1]
         if model_suffix.startswith("o"):
             params["temperature"] = None
@@ -373,12 +360,6 @@
             extra_body["reasoning_effort"] = self.reasoning_effort
         else:
             extra_body["reasoning_effort"] = None
-=======
-        if params["model"].startswith("o"):
-            params["temperature"] = None
-            params["top_p"] = None
-            extra_body["reasoning_effort"] = self.reasoning_effort
->>>>>>> e1c896c0
 
         self.assistant = self.client.beta.assistants.update(
             self.id, **params, extra_body=extra_body
