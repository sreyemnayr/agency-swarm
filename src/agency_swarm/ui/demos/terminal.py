import asyncio
import logging
import os
import re
from collections.abc import Generator
from typing import Any, cast

import prompt_toolkit as prompt_toolkit
from prompt_toolkit.completion import Completer, Completion
from prompt_toolkit.history import InMemoryHistory
from prompt_toolkit.key_binding import KeyBindings

from agency_swarm.agency.core import Agency

from ..core.console_event_adapter import ConsoleEventAdapter
from .launcher import TerminalDemoLauncher


def start_terminal(
    agency_instance: Agency,
    show_reasoning: bool = False,
) -> None:
    """Run the terminal demo: input loop, slash commands, and streaming output."""
    logger = logging.getLogger(__name__)

    recipient_agents = [str(agent.name) for agent in agency_instance.entry_points]
    if not recipient_agents:
        raise ValueError("Cannot start terminal demo without entry points. Please specify at least one entry point.")

    chat_id = TerminalDemoLauncher.start_new_chat(agency_instance)

    event_converter = ConsoleEventAdapter(show_reasoning=show_reasoning, agents=agency_instance.agents)
    event_converter.console.rule()
    try:
        cwd = os.getcwd()
        banner_name = getattr(agency_instance, "name", None) or "Agency Swarm"
        event_converter.console.print(f"[bold]* Welcome to {banner_name}![/bold]")
        event_converter.console.print("\n/help for help, /status for your current setup\n")
        event_converter.console.print(f"cwd: {cwd}\n")
        event_converter.console.rule()
    except Exception:
        pass

    current_default_recipient = agency_instance.entry_points[0].name

    def _parse_slash_command(text: str) -> tuple[str, list[str]] | None:
        if not text:
            return None
        stripped = text.strip()
        if not stripped.startswith("/"):
            return None
        if stripped == "/":
            return ("help", [])
        parts = stripped[1:].split()
        if not parts:
            return None
        cmd = parts[0].lower()
        args = parts[1:]
        if cmd in {"quit", "exit"}:
            cmd = "exit"
        return cmd, args

    def _print_help() -> None:
        rows = [
            ("/help", "Show help"),
            ("/new", "Start a new chat"),
            ("/compact [instructions]", "Summarize and continue"),
            ("/resume", "Resume a conversation"),
            ("/status", "Show current setup"),
            ("/exit (quit)", "Quit"),
        ]
        for cmd, desc in rows:
            event_converter.console.print(f"[cyan]{cmd}[/cyan]  {desc}")
        event_converter.console.rule()

    def _start_new_chat() -> None:
        """Start a chat session with a fresh chat id."""
        nonlocal chat_id
        chat_id = TerminalDemoLauncher.start_new_chat(agency_instance)
        event_converter.console.print("Started a new chat session.")
        event_converter.console.rule()

    def _resume_chat() -> None:
        """Load a previously saved chat into context."""
        nonlocal chat_id
        chosen = TerminalDemoLauncher.resume_interactive(
            agency_instance, input_func=input, print_func=event_converter.console.print
        )
        if chosen:
            chat_id = chosen
            event_converter.console.print(f"Resumed chat: {chat_id}")
        event_converter.console.rule()

    def _print_status() -> None:
        """Display current agency metadata and defaults."""
        _cwd = os.getcwd()
        meta = {
            "Agency": getattr(agency_instance, "name", None) or "Unnamed Agency",
            "Entry Points": ", ".join([a.name for a in agency_instance.entry_points]) or "None",
            "Default Recipient": current_default_recipient or "None",
            "cwd": _cwd,
        }
        for k, v in meta.items():
            event_converter.console.print(f"[bold]{k}[/bold]: {v}")
        event_converter.console.rule()

    async def _compact_chat(args: list[str]) -> None:
        """Summarize the current conversation and continue with a fresh chat id."""
        nonlocal chat_id
        chat_id = await TerminalDemoLauncher.compact_thread(agency_instance, args)
        event_converter.console.print("Conversation compacted. A system summary has been added.")
        event_converter.console.rule()

    async def handle_message(message: str) -> bool:  # noqa: C901
        nonlocal chat_id, current_default_recipient
        if not message:
            return False

        parsed = _parse_slash_command(message)
        if parsed is not None:
            cmd, args = parsed
            if cmd == "help":
                _print_help()
                return False
<<<<<<< HEAD
            if cmd in {"clear"}:
                TerminalDemoLauncher.save_current_chat(agency_instance, chat_id)
                agency_instance.thread_manager.clear()
                chat_id = f"run_demo_chat_{uuid.uuid4()}"
                event_converter.console.print("Started a new chat session.")
                event_converter.console.rule()
                event_converter.handoff_agent = None
                return False
            if cmd == "resume":
                chosen = TerminalDemoLauncher.resume_interactive(
                    agency_instance, input_func=input, print_func=event_converter.console.print
                )
                if chosen:
                    chat_id = chosen
                    event_converter.console.print(f"Resumed chat: {chat_id}")
                event_converter.console.rule()
                message_history = agency_instance.thread_manager.get_all_messages()
                event_converter.handoff_agent = None
                # Restore the recipient if last assistant->user message was from a non-default agent
                for message in reversed(message_history):
                    if not isinstance(message, dict):
                        continue
                    msg_dict = cast(dict[str, Any], message)
                    if (
                        msg_dict.get("type") == "message"
                        and msg_dict.get("role") == "assistant"
                        and msg_dict.get("callerAgent") is None
                    ):
                        agent = msg_dict.get("agent")
                        if isinstance(agent, str) and agent != current_default_recipient:
                            event_converter.handoff_agent = agent
                        else:
                            event_converter.handoff_agent = None
                        break
=======
            if cmd in {"new"}:
                _start_new_chat()
                return False
            if cmd == "resume":
                _resume_chat()
>>>>>>> 1611174b
                return False
            if cmd == "status":
                _print_status()
                return False
            if cmd == "compact":
                await _compact_chat(args)
                return False
            if cmd == "exit":
                return True

        recipient_agent = None
        agent_mention_pattern = r"(?:^|\s)@(\w+)(?:\s|$)"
        agent_match = re.search(agent_mention_pattern, message)

        if message.startswith("@"):
            mentioned_agent = agent_match.group(1) if agent_match is not None else None
            for agent in recipient_agents:
                if message.lower().startswith(f"@{agent.lower()}"):
                    recipient_agent = agent
                    message = message[len(f"@{agent.lower()}"):].strip()
                    break
            if recipient_agent is None:
                logger.error(f"Recipient agent {mentioned_agent or 'Unknown'} not found.", exc_info=True)
                return False

        # Clear handoff to correctly display recipient.
        if recipient_agent is not None and recipient_agent != event_converter.handoff_agent:
            event_converter.handoff_agent = None

        try:
<<<<<<< HEAD
            response_buffer = ""
            recipient_agent_str: str = (
                recipient_agent
                if recipient_agent is not None
                else event_converter.handoff_agent
                if event_converter.handoff_agent is not None
                else current_default_recipient
            )
=======
            recipient_agent_str: str = recipient_agent if recipient_agent is not None else current_default_recipient
>>>>>>> 1611174b
            async for event in agency_instance.get_response_stream(
                message=message,
                recipient_agent=recipient_agent_str,
                chat_id=chat_id,
            ):
                event_converter.openai_to_message_output(event, recipient_agent_str)
            event_converter.console.rule()
            TerminalDemoLauncher.save_current_chat(agency_instance, chat_id)
        except Exception as e:
            logger.error(f"Error during streaming: {e}", exc_info=True)
        return False

    async def main_loop():
        # prompt_toolkit is a mandatory dependency; imported at module load

        command_help: dict[str, str] = {
            "/help": "Show help",
            "/new": "Start a new chat",
            "/compact": "Keep a summary in context",
            "/resume": "Resume a conversation",
            "/status": "Show current setup",
            "/exit": "Quit",
        }

        command_display_overrides: dict[str, str] = {
            "/exit": "/exit (quit)",
            "/new": "/new",
            "/compact": "/compact [instructions]",
            "/resume": "/resume",
        }

        class SlashCompleter(Completer):
            def get_completions(self, document, complete_event) -> Generator[Completion]:
                text = document.text_before_cursor
                if not text or not text.startswith("/"):
                    return
                key = text
                entries = list(command_help.keys()) if key == "/" else [c for c in command_help if c.startswith(key)]
                for cmd in entries:
                    display = command_display_overrides.get(cmd, cmd)
                    yield Completion(
                        text=cmd,
                        start_position=-len(key),
                        display=display,
                        display_meta=command_help[cmd],
                    )

        # Provide slash command suggestions only
        completer = SlashCompleter()
        history = InMemoryHistory()
        bindings = KeyBindings()

        @bindings.add("c-c")
        def _(event) -> None:
            event.app.exit(exception=KeyboardInterrupt)

        @bindings.add("/")
        def _(event) -> None:
            buf = event.app.current_buffer
            buf.insert_text("/")
            buf.start_completion(select_first=True)

        session = prompt_toolkit.PromptSession(
            history=history,
            key_bindings=bindings,
            enable_history_search=True,
            mouse_support=False,
        )

        while True:
            try:
                message = await session.prompt_async(
                    "👤 USER: ",
                    completer=completer,
                    complete_while_typing=True,
                    reserve_space_for_menu=8,
                )
            except (KeyboardInterrupt, EOFError):
                return

            event_converter.console.rule()
            should_exit = await handle_message(message)
            if should_exit:
                return

    try:
        asyncio.run(main_loop())
    except (KeyboardInterrupt, EOFError):
        print("\n\nExiting terminal demo...")<|MERGE_RESOLUTION|>--- conflicted
+++ resolved
@@ -29,7 +29,10 @@
 
     chat_id = TerminalDemoLauncher.start_new_chat(agency_instance)
 
-    event_converter = ConsoleEventAdapter(show_reasoning=show_reasoning, agents=agency_instance.agents)
+    event_converter = ConsoleEventAdapter(
+        show_reasoning=show_reasoning,
+        agents=list(agency_instance.agents.keys()),
+    )
     event_converter.console.rule()
     try:
         cwd = os.getcwd()
@@ -90,6 +93,28 @@
             chat_id = chosen
             event_converter.console.print(f"Resumed chat: {chat_id}")
         event_converter.console.rule()
+        # Restore last non-default assistant speaker as active handoff recipient
+        try:
+            message_history = agency_instance.thread_manager.get_all_messages()
+            event_converter.handoff_agent = None
+            for message in reversed(message_history):
+                if not isinstance(message, dict):
+                    continue
+                msg_dict = cast(dict[str, Any], message)
+                if (
+                    msg_dict.get("type") == "message"
+                    and msg_dict.get("role") == "assistant"
+                    and msg_dict.get("callerAgent") is None
+                ):
+                    agent = msg_dict.get("agent")
+                    if isinstance(agent, str) and agent != current_default_recipient:
+                        event_converter.handoff_agent = agent
+                    else:
+                        event_converter.handoff_agent = None
+                    break
+        except Exception:
+            # Non-fatal; resume continues without restoring handoff
+            event_converter.handoff_agent = None
 
     def _print_status() -> None:
         """Display current agency metadata and defaults."""
@@ -122,48 +147,11 @@
             if cmd == "help":
                 _print_help()
                 return False
-<<<<<<< HEAD
-            if cmd in {"clear"}:
-                TerminalDemoLauncher.save_current_chat(agency_instance, chat_id)
-                agency_instance.thread_manager.clear()
-                chat_id = f"run_demo_chat_{uuid.uuid4()}"
-                event_converter.console.print("Started a new chat session.")
-                event_converter.console.rule()
-                event_converter.handoff_agent = None
-                return False
-            if cmd == "resume":
-                chosen = TerminalDemoLauncher.resume_interactive(
-                    agency_instance, input_func=input, print_func=event_converter.console.print
-                )
-                if chosen:
-                    chat_id = chosen
-                    event_converter.console.print(f"Resumed chat: {chat_id}")
-                event_converter.console.rule()
-                message_history = agency_instance.thread_manager.get_all_messages()
-                event_converter.handoff_agent = None
-                # Restore the recipient if last assistant->user message was from a non-default agent
-                for message in reversed(message_history):
-                    if not isinstance(message, dict):
-                        continue
-                    msg_dict = cast(dict[str, Any], message)
-                    if (
-                        msg_dict.get("type") == "message"
-                        and msg_dict.get("role") == "assistant"
-                        and msg_dict.get("callerAgent") is None
-                    ):
-                        agent = msg_dict.get("agent")
-                        if isinstance(agent, str) and agent != current_default_recipient:
-                            event_converter.handoff_agent = agent
-                        else:
-                            event_converter.handoff_agent = None
-                        break
-=======
             if cmd in {"new"}:
                 _start_new_chat()
                 return False
             if cmd == "resume":
                 _resume_chat()
->>>>>>> 1611174b
                 return False
             if cmd == "status":
                 _print_status()
@@ -178,24 +166,20 @@
         agent_mention_pattern = r"(?:^|\s)@(\w+)(?:\s|$)"
         agent_match = re.search(agent_mention_pattern, message)
 
-        if message.startswith("@"):
-            mentioned_agent = agent_match.group(1) if agent_match is not None else None
-            for agent in recipient_agents:
-                if message.lower().startswith(f"@{agent.lower()}"):
-                    recipient_agent = agent
-                    message = message[len(f"@{agent.lower()}"):].strip()
-                    break
-            if recipient_agent is None:
-                logger.error(f"Recipient agent {mentioned_agent or 'Unknown'} not found.", exc_info=True)
-                return False
-
-        # Clear handoff to correctly display recipient.
+        if agent_match:
+            mentioned_agent = agent_match.group(1)
+            try:
+                recipient_agent = [agent for agent in recipient_agents if agent.lower() == mentioned_agent.lower()][0]
+                message = re.sub(agent_mention_pattern, " ", message).strip()
+            except Exception:
+                logger.error(f"Recipient agent {mentioned_agent} not found.", exc_info=True)
+                return False
+
+        # Clear handoff to correctly display recipient when an explicit target is used
         if recipient_agent is not None and recipient_agent != event_converter.handoff_agent:
             event_converter.handoff_agent = None
 
         try:
-<<<<<<< HEAD
-            response_buffer = ""
             recipient_agent_str: str = (
                 recipient_agent
                 if recipient_agent is not None
@@ -203,9 +187,6 @@
                 if event_converter.handoff_agent is not None
                 else current_default_recipient
             )
-=======
-            recipient_agent_str: str = recipient_agent if recipient_agent is not None else current_default_recipient
->>>>>>> 1611174b
             async for event in agency_instance.get_response_stream(
                 message=message,
                 recipient_agent=recipient_agent_str,
