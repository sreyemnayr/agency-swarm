import asyncio
import inspect
import json
import logging
import os
import re
import shutil
import uuid
import warnings
from collections.abc import AsyncGenerator, Callable
from pathlib import Path
from typing import Any, TypeVar

from agents import (
    Agent as BaseAgent,
    FileSearchTool,
    RunConfig,
    RunHooks,
    RunItem,
    Runner,
    RunResult,
    Tool,
    TResponseInputItem,
)
from agents.exceptions import AgentsException
from agents.items import (
    ItemHelpers,
    MessageOutputItem,
    ToolCallItem,
    ToolCallOutputItem,
)
from agents.run import DEFAULT_MAX_TURNS
from agents.stream_events import RunItemStreamEvent
from agents.strict_schema import ensure_strict_json_schema
from agents.tool import FunctionTool
from openai import AsyncOpenAI, NotFoundError
from openai.types.responses import ResponseFileSearchToolCall, ResponseFunctionToolCall

from .context import MasterContext
from .thread import ThreadManager
from .tools import BaseTool
from .tools.send_message import SendMessage
from .tools.utils import from_openapi_schema, validate_openapi_spec

logger = logging.getLogger(__name__)

# --- Constants / Types ---
# Combine old and new params for easier checking later
AGENT_PARAMS = {
    # New/Current
    "files_folder",
    "tools_folder",
    "description",
    "response_validator",
    # Old/Deprecated (to check in kwargs)
    "id",
    "tool_resources",
    "schemas_folder",
    "api_headers",
    "api_params",
    "file_ids",
    "reasoning_effort",
    "validation_attempts",
    "examples",
    "file_search",
    "refresh_from_id",
}

# --- Constants for dynamic tool creation ---
SEND_MESSAGE_TOOL_PREFIX = "send_message_to_"
MESSAGE_PARAM = "message"

T = TypeVar("T", bound="Agent")


class Agent(BaseAgent[MasterContext]):
    """
    Agency Swarm Agent: Extends the base `agents.Agent` with capabilities for
    multi-agent collaboration within an `Agency`.

    This class manages agent-specific parameters like file folders, response validation,
    and handles the registration of subagents to enable communication within the agency
    structure defined by an `AgencyChart`. It relies on the underlying `agents` SDK
    for core execution logic via the `Runner`.

    Attributes:
        files_folder (str | Path | None): Path to a local folder for managing files associated with this agent.
                                          If the folder name follows the pattern `*_vs_<vector_store_id>`,
                                          files uploaded via `upload_file` will also be added to the specified
                                          OpenAI Vector Store, and a `FileSearchTool` will be automatically added.
        tools_folder (str | Path | None): Placeholder for future functionality to load tools from a directory.
        description (str | None): A description of the agent's role or purpose, used when generating
                                  dynamic `send_message` tools for other agents.
        response_validator (Callable[[str], bool] | None): An optional callable that validates the agent's
                                                          final text response. It should return `True` if the
                                                          response is valid, `False` otherwise.
        _thread_manager (ThreadManager | None): Internal reference to the agency's `ThreadManager`.
                                                Set by the parent `Agency`.
        _agency_instance (Any | None): Internal reference to the parent `Agency` instance. Set by the parent `Agency`.
        _associated_vector_store_id (str | None): The ID of the OpenAI Vector Store associated via `files_folder`.
        files_folder_path (Path | None): The resolved absolute path for `files_folder`.
        _subagents (dict[str, "Agent"]): Dictionary mapping names of registered subagents to their instances.
        _openai_client (AsyncOpenAI | None): Internal reference to the initialized AsyncOpenAI client instance.
    """

    # --- Agency Swarm Specific Parameters ---
    files_folder: str | Path | None
    tools_folder: str | Path | None  # Placeholder for future ToolFactory
    description: str | None
    response_validator: Callable[[str], bool] | None

    # --- Internal State ---
    _thread_manager: ThreadManager | None = None
    _agency_instance: Any | None = None  # Holds reference to parent Agency
    _associated_vector_store_id: str | None = None
    files_folder_path: Path | None = None
    _subagents: dict[str, "Agent"]
    _openai_client: AsyncOpenAI | None = None

    # --- SDK Agent Compatibility ---
    # Re-declare attributes from BaseAgent for clarity and potential overrides

    def __init__(self, **kwargs: Any):
        """
        Initializes the Agency Swarm Agent.

        Handles backward compatibility with deprecated parameters from older versions
        of Agency Swarm and passes relevant parameters to the base `agents.Agent` constructor.
        Initializes file handling based on `files_folder` and the internal subagent dictionary.

        Args:
            **kwargs: Keyword arguments including standard `agents.Agent` parameters
                      (like `name`, `instructions`, `model`, `tools`, `hooks`, etc.)
                      and Agency Swarm specific parameters (`files_folder`, `description`,
                      `response_validator`). Deprecated parameters are handled with warnings.

        Raises:
            ValueError: If the required 'name' parameter is not provided.
            TypeError: If the 'tools' parameter is provided but is not a list.
        """
        # --- Handle Deprecated Args ---
        deprecated_args_used = {}
        if "id" in kwargs:
            warnings.warn(
                "'id' parameter (OpenAI Assistant ID) is deprecated and no longer used for loading. Agent state is managed via PersistenceHooks.",
                DeprecationWarning,
                stacklevel=2,
            )
            deprecated_args_used["id"] = kwargs.pop("id")
        if "tool_resources" in kwargs:
            warnings.warn(
                "'tool_resources' is deprecated. File resources should be managed via 'files_folder' and the 'upload_file' method for Vector Stores.",
                DeprecationWarning,
                stacklevel=2,
            )
            deprecated_args_used["tool_resources"] = kwargs.pop("tool_resources")
        if "schemas_folder" in kwargs or "api_headers" in kwargs or "api_params" in kwargs:
            warnings.warn(
                "'schemas_folder', 'api_headers', and 'api_params' related to OpenAPI tools are deprecated. Use standard FunctionTools instead.",
                DeprecationWarning,
                stacklevel=2,
            )
        if "file_ids" in kwargs:
            warnings.warn(
                "'file_ids' is deprecated. Use 'files_folder' to associate with Vector Stores or manage files via Agent methods.",
                DeprecationWarning,
                stacklevel=2,
            )
            deprecated_args_used["file_ids"] = kwargs.pop("file_ids")
        if "reasoning_effort" in kwargs:
            warnings.warn(
                "'reasoning_effort' is deprecated as a direct Agent parameter. Configure model settings via 'model_settings' if needed.",
                DeprecationWarning,
                stacklevel=2,
            )
            deprecated_args_used["reasoning_effort"] = kwargs.pop("reasoning_effort")
        if "validation_attempts" in kwargs:
            val_attempts = kwargs.pop("validation_attempts")
            warnings.warn(
                "'validation_attempts' is deprecated. Use the 'response_validator' callback for validation logic.",
                DeprecationWarning,
                stacklevel=2,
            )
            if val_attempts > 1 and "response_validator" not in kwargs:
                warnings.warn(
                    "Using 'validation_attempts > 1' without a 'response_validator' has no effect. Implement validation logic in the callback.",
                    UserWarning,  # Changed to UserWarning as it's about usage logic
                    stacklevel=2,
                )
            deprecated_args_used["validation_attempts"] = val_attempts
        if "examples" in kwargs:
            examples = kwargs.pop("examples")
            warnings.warn(
                "'examples' parameter is deprecated. Consider incorporating examples directly into the agent's 'instructions'.",
                DeprecationWarning,
                stacklevel=2,
            )
            # Attempt to prepend examples to instructions
            if examples and isinstance(examples, list):
                try:
                    # Basic formatting, might need refinement
                    examples_str = "\\n\\nExamples:\\n" + "\\n".join(f"- {json.dumps(ex)}" for ex in examples)
                    current_instructions = kwargs.get("instructions", "")
                    kwargs["instructions"] = current_instructions + examples_str
                    logger.info("Prepended 'examples' content to agent instructions.")
                except Exception as e:
                    logger.warning(f"Could not automatically prepend 'examples' to instructions: {e}")
            deprecated_args_used["examples"] = examples  # Store original for logging if needed
        if "file_search" in kwargs:
            warnings.warn(
                "'file_search' parameter is deprecated. FileSearchTool is added automatically if 'files_folder' indicates a Vector Store.",
                DeprecationWarning,
                stacklevel=2,
            )
            deprecated_args_used["file_search"] = kwargs.pop("file_search")
        if "refresh_from_id" in kwargs:
            warnings.warn(
                "'refresh_from_id' is deprecated as loading by Assistant ID is no longer supported.",
                DeprecationWarning,
                stacklevel=2,
            )
            deprecated_args_used["refresh_from_id"] = kwargs.pop("refresh_from_id")

        if "tools" in kwargs:
            tools_list = kwargs["tools"]
            for i, tool in enumerate(tools_list):
                if isinstance(tool, type) and issubclass(tool, BaseTool):
                    warnings.warn(
                        "'BaseTool' class is deprecated. Consider switching to FunctionTool.",
                        DeprecationWarning,
                        stacklevel=2,
                    )
                    tools_list[i] = self._adapt_legacy_tool(tool)

        # Log if any deprecated args were used
        if deprecated_args_used:
            logger.warning(f"Deprecated Agent parameters used: {list(deprecated_args_used.keys())}")

        # --- Separate Kwargs ---
        base_agent_params = {}
        current_agent_params = {}
        # --- Get BaseAgent signature ---
        try:
            base_sig = inspect.signature(BaseAgent)
            base_param_names = set(base_sig.parameters.keys())
        except ValueError:
            # Fallback if signature inspection fails
            base_param_names = {
                "name",
                "instructions",
                "handoff_description",
                "handoffs",
                "model",
                "model_settings",
                "tools",
                "mcp_servers",
                "mcp_config",
                "input_guardrails",
                "output_guardrails",
                "output_type",
                "hooks",
                "tool_use_behavior",
                "reset_tool_choice",
            }

        # Iterate through remaining kwargs after popping deprecated ones
        for key, value in kwargs.items():
            if key in base_param_names:
                base_agent_params[key] = value
            # Swarm-specific parameters
            elif key in {"files_folder", "tools_folder", "schemas_folder", "api_headers", "api_params", "response_validator", "description"}:
                current_agent_params[key] = value
            else:
                # Only warn if it wasn't a handled deprecated arg
                if key not in deprecated_args_used:
                    logger.warning(f"Unknown parameter '{key}' passed to Agent constructor.")

        # --- BaseAgent Init ---
        if "name" not in base_agent_params:
            raise ValueError("Agent requires a 'name' parameter.")
        if "tools" not in base_agent_params:
            base_agent_params["tools"] = []
        elif not isinstance(base_agent_params["tools"], list):
            raise TypeError("'tools' parameter must be a list.")
        # Remove description from base_agent_params if it was added for Swarm Agent
        # BaseAgent might have its own description or similar param, but Swarm's `description`
        # is for inter-agent communication tool generation.
        base_agent_params.pop("description", None)
        super().__init__(**base_agent_params)

        # --- Agency Swarm Attrs Init --- (Assign AFTER super)
        self.files_folder = current_agent_params.get("files_folder")
        self.tools_folder = current_agent_params.get("tools_folder")
        self.schemas_folder = current_agent_params.get("schemas_folder", [])
        self.api_headers = current_agent_params.get("api_headers", {})
        self.api_params = current_agent_params.get("api_params", {})
        self.response_validator = current_agent_params.get("response_validator")
        # Set description directly from current_agent_params, default to None if not provided
        self.description = current_agent_params.get("description")

        # --- Internal State Init ---
        self._openai_client = None
        self._subagents = {}
        # _thread_manager and _agency_instance are injected by Agency

        # --- Setup ---
<<<<<<< HEAD
        self._parse_files_folder_for_vs_id()  # New synchronous method
        # The full async _init_file_handling (with VS retrieval) should be called by Agency or explicitly in tests.
=======
        self._load_tools_from_folder()  # Placeholder call
        self._parse_schemas()
        self._init_file_handling()
>>>>>>> b2b77b41

    # --- Properties ---
    @property
    def client(self) -> AsyncOpenAI:
        """Provides access to an initialized AsyncOpenAI client instance."""
        # Consider making client management more robust if needed
        if not hasattr(self, "_openai_client"):
            self._openai_client = AsyncOpenAI()
        return self._openai_client

    # --- Tool Management ---
    def add_tool(self, tool: Tool) -> None:
        """
        Adds a `Tool` instance to the agent's list of tools.

        Ensures the tool is a valid `agents.Tool` instance and prevents adding
        tools with duplicate names.

        Args:
            tool (Tool): The `agents.Tool` instance to add.

        Raises:
            TypeError: If the provided `tool` is not an instance of `agents.Tool`.
        """
        # Simplified: Assumes tool is already a valid Tool instance
        if not isinstance(tool, Tool):
            raise TypeError(f"Expected an instance of agents.Tool, got {type(tool)}")

        # Check for existing tool with the same name before adding
        if any(getattr(t, "name", None) == getattr(tool, "name", None) for t in self.tools):
            logger.warning(
                f"Tool with name '{getattr(tool, 'name', '(unknown)')}' already exists for agent '{self.name}'. Skipping."
            )
            return

        self.tools.append(tool)
        logger.debug(f"Tool '{getattr(tool, 'name', '(unknown)')}' added to agent '{self.name}'")

    def _load_tools_from_folder(self) -> None:
        """Placeholder: Loads tools from tools_folder (future Task)."""
        if self.tools_folder:
            logger.warning("Tool loading from folder is not fully implemented yet.")
            # Placeholder logic using ToolFactoryPlaceholder (replace when implemented)
            # try:
            #     folder_path = Path(self.tools_folder).resolve()
            #     loaded_tools = ToolFactory.load_tools_from_folder(folder_path)
            #     for tool in loaded_tools:
            #         self.add_tool(tool)
            # except Exception as e:
            #     logger.error(f"Error loading tools from folder {self.tools_folder}: {e}")

    def _parse_schemas(self):
        schemas_folders = (
            self.schemas_folder
            if isinstance(self.schemas_folder, list)
            else [self.schemas_folder]
        )

        for schemas_folder in schemas_folders:
            if isinstance(schemas_folder, str):
                f_path = schemas_folder

                if not os.path.isdir(f_path):
                    f_path = os.path.join(self._get_class_folder_path(), schemas_folder)
                    f_path = os.path.normpath(f_path)

                if os.path.isdir(f_path):
                    f_paths = os.listdir(f_path)

                    f_paths = [f for f in f_paths if not f.startswith(".")]

                    f_paths = [os.path.join(f_path, f) for f in f_paths]

                    for f_path in f_paths:
                        with open(f_path, "r") as f:
                            openapi_spec = f.read()
                            f.close()  # fix permission error on windows
                        try:
                            validate_openapi_spec(openapi_spec)
                        except Exception as e:
                            logger.error(
                                "Invalid OpenAPI schema: " + os.path.basename(f_path)
                            )
                            raise e
                        try:
                            headers = None
                            params = None
                            if os.path.basename(f_path) in self.api_headers:
                                headers = self.api_headers[os.path.basename(f_path)]
                            if os.path.basename(f_path) in self.api_params:
                                params = self.api_params[os.path.basename(f_path)]
                            tools = from_openapi_schema(
                                openapi_spec, headers=headers, params=params
                            )
                        except Exception as e:
                            logger.error(
                                "Error parsing OpenAPI schema: "
                                + os.path.basename(f_path),
                                exc_info=True,
                            )
                            raise e
                        for tool in tools:
                            logger.info(f"Adding tool {tool.name} from {f_path}")
                            self.add_tool(tool)
                else:
                    logger.warning(
                        "Schemas folder path is not a directory. Skipping... ", f_path
                    )
            else:
                logger.warning(
                    "Schemas folder path must be a string or list of strings. Skipping... ",
                    schemas_folder,
                )

    # --- Subagent Management ---
    def register_subagent(self, recipient_agent: "Agent") -> None:
        """
        Registers another agent as a subagent that this agent can communicate with.

        This method stores a reference to the recipient agent and dynamically creates
        and adds a specific `FunctionTool` named `send_message_to_<RecipientName>`
        to this agent's tools. This allows the agent to call the recipient agent
        during a run using the standard tool invocation mechanism.

        Args:
            recipient_agent (Agent): The `Agent` instance to register as a recipient.

        Raises:
            TypeError: If `recipient_agent` is not a valid `Agent` instance or lacks a name.
            ValueError: If attempting to register the agent itself as a subagent.
        """
        if not isinstance(recipient_agent, Agent):
            raise TypeError(
                f"Expected an instance of Agent, got {type(recipient_agent)}. Ensure agents are initialized before registration."
            )
        if not hasattr(recipient_agent, "name") or not isinstance(recipient_agent.name, str):
            raise TypeError("Subagent must be an Agent instance with a valid name.")

        recipient_name = recipient_agent.name
        if recipient_name == self.name:
            raise ValueError("Agent cannot register itself as a subagent.")

        # Initialize _subagents if it doesn't exist
        if not hasattr(self, "_subagents") or self._subagents is None:
            self._subagents = {}

        if recipient_name in self._subagents:
            logger.warning(
                f"Agent '{recipient_name}' is already registered as a subagent for '{self.name}'. Skipping tool creation."
            )
            return

        self._subagents[recipient_name] = recipient_agent
        logger.info(f"Agent '{self.name}' registered subagent: '{recipient_name}'")

        # --- Dynamically create the specific send_message tool --- #

        tool_name = f"{SEND_MESSAGE_TOOL_PREFIX}{recipient_name}"

        send_message_tool_instance = SendMessage(
            tool_name=tool_name,
            sender_agent=self,
            recipient_agent=recipient_agent,
        )

        # Add the specific tool to this agent's tools
        self.add_tool(send_message_tool_instance)
        logger.debug(f"Dynamically added tool '{tool_name}' to agent '{self.name}'.")

    # --- File Handling ---
    def _parse_files_folder_for_vs_id(self) -> None:
        """Synchronously parses files_folder for VS ID and sets path."""
        self.files_folder_path = None
        self._associated_vector_store_id = None  # Reset

        if not self.files_folder:
            return

        folder_str = str(self.files_folder)
        base_path_str = folder_str
        # Regex to capture base path and a VS ID that itself starts with 'vs_'
        vs_id_match = re.search(r"(.+)_vs_(vs_[a-zA-Z0-9_]+)$", folder_str)

        if vs_id_match:
            base_path_str = vs_id_match.group(1)
            self._associated_vector_store_id = vs_id_match.group(2)
            logger.info(
                f"Agent {self.name}: Parsed Vector Store ID '{self._associated_vector_store_id}' from files_folder '{folder_str}'. Base path: '{base_path_str}'"
            )
        else:
            logger.info(
                f"Agent {self.name}: files_folder '{folder_str}' does not specify a Vector Store ID with '_vs_' suffix. Local file management only."
            )

        self.files_folder_path = Path(base_path_str).resolve()
        try:
            self.files_folder_path.mkdir(parents=True, exist_ok=True)
            logger.info(f"Agent {self.name}: Ensured local files folder exists at {self.files_folder_path}")
        except OSError as e:
            logger.error(f"Agent {self.name}: Error creating files_folder at {self.files_folder_path}: {e}")
            self.files_folder_path = None
            if self._associated_vector_store_id:
                self._associated_vector_store_id = None  # Invalidate if folder creation fails
            return

        # Add FileSearchTool tentatively if VS ID is parsed. Actual VS check is async.
        if self._associated_vector_store_id:
            self._ensure_file_search_tool()  # This method is synchronous

    async def _init_file_handling(self) -> None:
        """
        Asynchronously initializes file handling by verifying/retrieving the
        associated Vector Store on OpenAI if an ID was parsed.
        This method should be called after agent instantiation in an async context.
        """
        # Ensure synchronous parts have run (idempotent checks or rely on __init__ call)
        if self.files_folder and not self.files_folder_path:
            self._parse_files_folder_for_vs_id()  # Ensure path and tentative VS ID are set

        if not self._associated_vector_store_id or not self.files_folder_path:
            logger.debug(f"Agent {self.name}: Skipping async VS check. No VS ID parsed or files_folder_path not set.")
            return

        # If a vector store ID is associated AND local folder path is valid
        try:
            # Attempt to retrieve the Vector Store by ID
            vector_store = await self.client.vector_stores.retrieve(vector_store_id=self._associated_vector_store_id)
            logger.info(
                f"Agent {self.name}: Successfully retrieved existing Vector Store '{vector_store.id}' ('{vector_store.name}')."
            )
            # If successful, ensure FileSearchTool is correctly configured (might be redundant if _ensure_file_search_tool was robust)
            # self._ensure_file_search_tool() # Already called in sync part, but could re-verify here if needed
        except NotFoundError:
            logger.error(
                f"Agent {self.name}: Vector Store ID '{self._associated_vector_store_id}' provided in files_folder was not found on OpenAI. "
                f"FileSearchTool might not be effective or may need manual VS creation and ID update."
            )
            # Decide if we should nullify _associated_vector_store_id here or just warn.
            # For now, keep the ID but log error. User might create it later.
            # Or, to be safer and prevent use of a non-existent VS:
            # self._associated_vector_store_id = None
            # self.tools = [t for t in self.tools if not isinstance(t, FileSearchTool)] # Remove FileSearchTool
        except Exception as e_retrieve:
            logger.error(
                f"Agent {self.name}: Error retrieving Vector Store '{self._associated_vector_store_id}': {e_retrieve}"
            )
            # Similar decision: nullify or just warn.
            # self._associated_vector_store_id = None
            # self.tools = [t for t in self.tools if not isinstance(t, FileSearchTool)]

    def _ensure_file_search_tool(self):
        """
        Ensures that a FileSearchTool is available and configured if the agent
        has an associated Vector Store ID (`self._associated_vector_store_id`).

        If the tool is not present, it's added. If present but not configured with
        the agent's Vector Store ID, the ID is added to its configuration.
        """
        if not self._associated_vector_store_id:
            logger.debug(f"Agent {self.name}: No associated vector store ID; FileSearchTool setup skipped.")
            return

        file_search_tool_exists = any(isinstance(tool, FileSearchTool) for tool in self.tools)

        if not file_search_tool_exists:
            logger.info(
                f"Agent {self.name}: Adding FileSearchTool as vector store ID '{self._associated_vector_store_id}' is associated."
            )
            self.add_tool(FileSearchTool(vector_store_ids=[self._associated_vector_store_id]))
        else:
            for tool in self.tools:
                if isinstance(tool, FileSearchTool):
                    if not tool.vector_store_ids:
                        tool.vector_store_ids = [self._associated_vector_store_id]
                        logger.info(
                            f"Agent {self.name}: Configured existing FileSearchTool with vector store ID '{self._associated_vector_store_id}'."
                        )
                    elif self._associated_vector_store_id not in tool.vector_store_ids:
                        tool.vector_store_ids.append(self._associated_vector_store_id)
                        logger.info(
                            f"Agent {self.name}: Added vector store ID '{self._associated_vector_store_id}' to existing FileSearchTool."
                        )
                    break  # Assume only one FileSearchTool

    async def upload_file(self, file_path: str) -> str:
        """
        Uploads a file to OpenAI and optionally associates it with the agent's
        Vector Store if `self._associated_vector_store_id` is set (derived from
        `files_folder` using the `_vs_<id>` naming convention).

        The file is copied into the agent's local `files_folder_path` after being
        renamed to include the OpenAI File ID (e.g., `original_name_<file_id>.ext`).
        This helps prevent re-uploading the same file.

        Args:
            file_path (str): The path to the local file to upload.

        Returns:
            str: The OpenAI File ID of the uploaded file.

        Raises:
            FileNotFoundError: If the `file_path` does not exist.
            AgentsException: If the upload or Vector Store association fails.
        """
        fpath = Path(file_path)
        if not fpath.exists():
            raise FileNotFoundError(f"File not found at {file_path}")

        if not self.files_folder_path:
            # This case implies files_folder was not set or creation failed.
            # We could upload to OpenAI generally, but the convention is to manage
            # files within a files_folder context for this method.
            raise AgentsException(
                f"Agent {self.name}: Cannot upload file. Agent_files_folder_path is not set. Please initialize the agent with a valid 'files_folder'."
            )

        # Check if a version of this file (with an ID) already exists locally
        # This is a simple check; more robust would involve checking remote file IDs if available
        # For now, local name check prevents re-upload if local copy with ID exists.
        existing_file_id = await self.check_file_exists(fpath.name)
        if existing_file_id:
            logger.info(f"File {fpath.name} with ID {existing_file_id} already exists locally. Skipping upload.")
            return existing_file_id

        try:
            with open(fpath, "rb") as f:
                uploaded_file = await self.client.files.create(file=f, purpose="assistants")
            logger.info(
                f"Agent {self.name}: Successfully uploaded file {fpath.name} to OpenAI. File ID: {uploaded_file.id}"
            )
        except Exception as e:
            logger.error(f"Agent {self.name}: Failed to upload file {fpath.name} to OpenAI: {e}")
            raise AgentsException(f"Failed to upload file {fpath.name} to OpenAI: {e}") from e

        # Copy to agent's files_folder_path and rename with OpenAI ID
        try:
            new_filename = f"{fpath.stem}_{uploaded_file.id}{fpath.suffix}"
            destination_path = self.files_folder_path / new_filename
            shutil.copy(fpath, destination_path)
            logger.info(f"Agent {self.name}: Copied uploaded file to {destination_path}")
        except Exception as e:
            logger.warning(
                f"Agent {self.name}: Failed to copy file {fpath.name} to {self.files_folder_path}. File ID: {uploaded_file.id}. Error: {e}"
            )
            # Not raising an exception here as the file is uploaded to OpenAI,
            # but local copy failed. The File ID is still returned.

        # Associate with Vector Store if one is linked to this agent via files_folder
        if self._associated_vector_store_id:
            try:
                # First, check if the vector store still exists.
                try:
                    await self.client.vector_stores.retrieve(vector_store_id=self._associated_vector_store_id)
                    logger.debug(
                        f"Agent {self.name}: Confirmed Vector Store {self._associated_vector_store_id} exists before associating file {uploaded_file.id}."
                    )
                except NotFoundError:
                    logger.warning(
                        f"Agent {self.name}: Vector Store {self._associated_vector_store_id} not found during file {uploaded_file.id} association. "
                        "It might have been deleted after agent initialization. Skipping association."
                    )
                    return uploaded_file.id  # File is uploaded, but association is skipped. Early exit.

                # If VS exists, proceed to associate the file
                await self.client.vector_stores.files.create(
                    vector_store_id=self._associated_vector_store_id, file_id=uploaded_file.id
                )
                logger.info(
                    f"Agent {self.name}: Associated file {uploaded_file.id} with Vector Store {self._associated_vector_store_id}."
                )
            except Exception as e:
                logger.error(
                    f"Agent {self.name}: Failed to associate file {uploaded_file.id} with Vector Store {self._associated_vector_store_id}: {e}"
                )
                # Don't raise an exception here if association fails.

        return uploaded_file.id

    async def check_file_exists(self, file_name_or_path: str) -> str | None:
        """
        Checks if a file with a given original name (or full path) likely exists
        as an uploaded file in the agent's local `files_folder_path` by looking
        for a version of it with an appended OpenAI File ID.

        Args:
            file_name_or_path (str): The original name of the file (e.g., 'document.pdf')
                                     or the full path to the original file.

        Returns:
            str | None: The OpenAI File ID if a matching file is found, otherwise None.
        """
        if not self.files_folder_path:
            return None

        original_path = Path(file_name_or_path)
        original_stem = original_path.stem
        original_suffix = original_path.suffix

        # Search for files in files_folder_path that match the pattern: original_stem_file-ID.original_suffix
        # Example: document_file-abc123xyz.pdf
        # OpenAI File IDs usually start with 'file-'
        pattern = re.compile(f"^{re.escape(original_stem)}_(file-[a-zA-Z0-9]+){re.escape(original_suffix)}$")

        for f_path in self.files_folder_path.iterdir():
            if f_path.is_file():
                match = pattern.match(f_path.name)
                if match:
                    file_id = match.group(1)
                    logger.debug(
                        f"Found existing file {f_path.name} with ID {file_id} for original name {file_name_or_path}"
                    )
                    return file_id
            return None

    # --- Core Execution Methods ---
    async def get_response(
        self,
        message: str | list[dict[str, Any]],
        sender_name: str | None = None,
        chat_id: str | None = None,
        context_override: dict[str, Any] | None = None,
        hooks_override: RunHooks | None = None,
        run_config: RunConfig | None = None,
        **kwargs: Any,
    ) -> RunResult:
        """Run the agent's turn, returning the full execution result."""
        if not self._thread_manager:
            raise RuntimeError(f"Agent '{self.name}' missing ThreadManager.")
        if not self._agency_instance or not hasattr(self._agency_instance, "agents"):
            raise RuntimeError(f"Agent '{self.name}' missing Agency instance or agents map.")

        effective_chat_id = chat_id
        if sender_name is None and not effective_chat_id:
            effective_chat_id = f"chat_{uuid.uuid4()}"
            logger.info(f"New user interaction, generated chat_id: {effective_chat_id}")
        elif sender_name is not None and not effective_chat_id:
            raise ValueError("chat_id is required for agent-to-agent communication within get_response.")

        logger.info(f"Agent '{self.name}' handling get_response for chat_id: {effective_chat_id}")
        thread = self._thread_manager.get_thread(effective_chat_id)

        processed_current_message_items: list[TResponseInputItem]
        try:
            processed_current_message_items = ItemHelpers.input_to_new_input_list(message)
        except Exception as e:
            logger.error(f"Error processing current input message for get_response: {e}", exc_info=True)
            raise AgentsException(f"Failed to process input message for agent {self.name}") from e

        history_for_runner: list[TResponseInputItem]
        if sender_name is None:  # Top-level call from user or agency
            self._thread_manager.add_items_and_save(thread, processed_current_message_items)
            logger.debug(f"Added current message to shared thread {thread.thread_id} for top-level call.")
            history_for_runner = list(thread.items)  # Get full history after adding
        else:  # Agent-to-agent call (e.g., via SendMessage tool)
            # For sub-calls, the history for the runner is the current shared thread items
            # PLUS the processed current message items for this specific agent's turn.
            # These `processed_current_message_items` have been converted by ItemHelpers
            # but have not been through `thread.add_item`'s specific normalization yet,
            # which is fine as they are only for this Runner's input, not direct thread storage here.
            history_up_to_this_call = list(thread.items)
            history_for_runner = history_up_to_this_call + processed_current_message_items
            logger.debug(
                f"Constructed temporary history for sub-agent '{self.name}' run. Shared thread not modified with this input."
            )

        # The history_for_runner now contains OpenAI-compatible message dictionaries.
        # It should include user, assistant (possibly with tool_calls), and tool messages if they are part of the conversation.
        # No filtering is applied here based on user instruction.

        logger.info(
            f"AGENT_GET_RESPONSE: History for Runner in agent '{self.name}' for chat '{effective_chat_id}' (length {len(history_for_runner)}):"
        )
        for i, history_item in enumerate(history_for_runner):
            # Limiting log length for potentially long content
            content_preview = str(history_item.get("content"))[:100]
            tool_calls_preview = str(history_item.get("tool_calls"))[:100]
            logger.info(
                f"AGENT_GET_RESPONSE: History item [{i}]: role={history_item.get('role')}, content='{content_preview}...', tool_calls='{tool_calls_preview}...'"
            )

        message_files_from_kwargs = kwargs.get("message_files")
        if message_files_from_kwargs and isinstance(message_files_from_kwargs, list) and history_for_runner:
            last_message_item = history_for_runner[-1]
            if isinstance(last_message_item, dict):
                attachments_to_add_to_last_item = []
                for file_id in message_files_from_kwargs:
                    if isinstance(file_id, str) and file_id.startswith("file-"):
                        attachments_to_add_to_last_item.append({"file_id": file_id, "tools": [{"type": "file_search"}]})
                    else:
                        logger.warning(f"Invalid file_id format in message_files: {file_id} for agent {self.name}")

                if attachments_to_add_to_last_item:
                    if "attachments" not in last_message_item:
                        last_message_item["attachments"] = []

                    existing_file_ids_in_last = {
                        att.get("file_id")
                        for att in last_message_item.get("attachments", [])
                        if isinstance(att, dict) and att.get("file_id")
                    }
                    for att_to_add in attachments_to_add_to_last_item:
                        if att_to_add["file_id"] not in existing_file_ids_in_last:
                            last_message_item["attachments"].append(att_to_add)
            else:
                logger.warning(
                    f"Cannot add attachments to agent {self.name}: Last item in history_for_runner is not a dict. "
                    f"Type: {type(last_message_item)}. Skipping attachment."
                )

        try:
            logger.debug(f"Calling Runner.run for agent '{self.name}' with {len(history_for_runner)} history items.")
            run_result: RunResult = await Runner.run(
                starting_agent=self,
<<<<<<< HEAD
                input=history_for_runner,
                context=self._prepare_master_context(context_override, effective_chat_id),
                hooks=hooks_override or self.hooks,
                run_config=run_config or RunConfig(),
=======
                input=thread.items,  # Runner handles adding this initial input
                context=master_context,
                hooks=hooks_to_use,
                run_config=effective_run_config,
>>>>>>> b2b77b41
                max_turns=kwargs.get("max_turns", DEFAULT_MAX_TURNS),
            )
            completion_info = (
                f"Output Type: {type(run_result.final_output).__name__}"
                if run_result.final_output is not None
                else "No final output"
            )
            logger.info(f"Runner.run completed for agent '{self.name}'. {completion_info}")

        except Exception as e:
            logger.error(f"Error during Runner.run for agent '{self.name}': {e}", exc_info=True)
            raise AgentsException(f"Runner execution failed for agent {self.name}") from e

        response_text_for_validation = ""
        if run_result.new_items:  # new_items are RunItem objects
            response_text_for_validation = ItemHelpers.text_message_outputs(run_result.new_items)

        if response_text_for_validation and self.response_validator:
            if not self._validate_response(response_text_for_validation):
                logger.warning(f"Response validation failed for agent '{self.name}'")

        if sender_name is None:  # Only save to thread if top-level call
            if self._thread_manager and run_result.new_items:
                thread = self._thread_manager.get_thread(effective_chat_id)
                items_to_save: list[TResponseInputItem] = []
                logger.debug(
                    f"Preparing to save {len(run_result.new_items)} new items from RunResult to thread {thread.thread_id}"
                )
                for i, run_item_obj in enumerate(run_result.new_items):
                    # _run_item_to_tresponse_input_item converts RunItem to TResponseInputItem (dict)
                    item_dict = self._run_item_to_tresponse_input_item(run_item_obj)
                    if item_dict:
                        items_to_save.append(item_dict)
                        logger.debug(
                            f"  Item {i + 1}/{len(run_result.new_items)} converted for saving: {item_dict.get('role')}"
                        )
                    else:
                        logger.debug(
                            f"  Item {i + 1}/{len(run_result.new_items)} ({type(run_item_obj).__name__}) skipped or failed conversion."
                        )
                if items_to_save:
                    logger.info(f"Saving {len(items_to_save)} converted RunResult items to thread {thread.thread_id}")
                    self._thread_manager.add_items_and_save(thread, items_to_save)

        return run_result

    async def get_response_stream(
        self,
        message: str | list[dict[str, Any]],
        sender_name: str | None = None,
        chat_id: str | None = None,
        context_override: dict[str, Any] | None = None,
        hooks_override: RunHooks | None = None,
        run_config_override: RunConfig | None = None,
        **kwargs,
    ) -> AsyncGenerator[Any, None]:
        """Runs the agent's turn in streaming mode."""
        if message is None:
            logger.error("message cannot be None")
            yield {"type": "error", "content": "message cannot be None"}
            return
        if isinstance(message, str) and not message.strip():
            logger.error("message cannot be empty")
            yield {"type": "error", "content": "message cannot be empty"}
            return

        if self._thread_manager is None:
            # This should ideally be caught by type checkers or earlier validation
            # if _thread_manager is essential for agent functionality.
            logger.error(f"Agent '{self.name}' missing ThreadManager for streaming.")
            raise RuntimeError(f"Agent '{self.name}' missing ThreadManager.")

        effective_chat_id: str
        if chat_id is None:
            if sender_name is not None:
                logger.error(f"Agent '{self.name}': chat_id is required for agent-to-agent stream communication.")
                raise ValueError("chat_id is required for agent-to-agent stream communication.")
            else:
                effective_chat_id = f"chat_{uuid.uuid4()}"
                logger.info(
                    f"New user stream interaction for agent '{self.name}', generated chat_id: {effective_chat_id}"
                )
        else:
            effective_chat_id = chat_id

        logger.info(f"Agent '{self.name}' handling get_response_stream for chat_id: {effective_chat_id}")
        thread = self._thread_manager.get_thread(effective_chat_id)

        try:
            processed_initial_messages = ItemHelpers.input_to_new_input_list(message)
            self._thread_manager.add_items_and_save(thread, processed_initial_messages)
            logger.debug(
                f"Added initial message to thread {effective_chat_id} before streaming for agent '{self.name}'."
            )
        except Exception as e:
            logger.error(f"Error processing input message for stream agent '{self.name}': {e}", exc_info=True)
            yield {"type": "error", "content": f"Invalid input message format: {e}"}
            return

        try:
            master_context = self._prepare_master_context(context_override, effective_chat_id)
            hooks_to_use = hooks_override or self.hooks
            effective_run_config = run_config_override or RunConfig()
        except RuntimeError as e:
            logger.error(f"Error preparing context/hooks for stream agent '{self.name}': {e}", exc_info=True)
            raise e  # Re-raise critical context preparation error

        final_result_items = []
        try:
<<<<<<< HEAD
            logger.debug(
                f"Calling Runner.run_streamed for agent '{self.name}' with {len(thread.items)} thread items..."
            )

            # Pass full history from thread, unfiltered, based on user instruction.
            history_for_stream_runner = list(thread.items)

            async for event in Runner.run_streamed(
                starting_agent=self,
                input=history_for_stream_runner,
=======
            logger.debug(f"Calling Runner.run_streamed for agent '{self.name}'...")
            result = Runner.run_streamed(
                starting_agent=self,
                input=thread.items if sender_name is None else [],  # Runner handles input logic from thread
>>>>>>> b2b77b41
                context=master_context,
                hooks=hooks_to_use,
                run_config=effective_run_config,
                max_turns=kwargs.get("max_turns", DEFAULT_MAX_TURNS),
<<<<<<< HEAD
            ):
=======
                previous_response_id=kwargs.get("previous_response_id"),
            )
            async for event in result.stream_events():
>>>>>>> b2b77b41
                yield event
                if isinstance(event, RunItemStreamEvent):
                    final_result_items.append(event.item)
            logger.info(f"Runner.run_streamed completed for agent '{self.name}'.")

        except Exception as e:
            logger.error(f"Error during Runner.run_streamed for agent '{self.name}': {e}", exc_info=True)
            yield {"type": "error", "content": f"Runner execution failed: {e}"}
            return

        # After streaming, if it was a top-level call (user/agency direct call, not agent-to-agent),
        # and new items were generated by the run (captured in final_result_items),
        # these should be converted and saved to the thread to reflect the assistant's full turn.
        # Note: The `input` messages were already added above.
        # `final_result_items` here are `RunItem` objects from the stream.
        if sender_name is None and final_result_items:  # Top-level call and new items exist
            if self._thread_manager:
                items_to_save_from_stream: list[TResponseInputItem] = []
                logger.debug(
                    f"Preparing to save {len(final_result_items)} new items from stream result for agent '{self.name}' to thread {thread.thread_id}"
                )
                for i, run_item_obj in enumerate(final_result_items):
                    item_dict = self._run_item_to_tresponse_input_item(run_item_obj)
                    if item_dict:
                        # Avoid adding items that might effectively be duplicates of the initial input if not handled carefully
                        # This check might be too simplistic and depend on exact item structure / IDs if available
                        is_duplicate = False
                        if processed_initial_messages:
                            # This simple check may not be robust enough for all cases.
                            # It assumes that if a generated item is identical to an initial one, it might be a duplicate.
                            # A more robust check would compare based on unique IDs if available, or more specific content fields.
                            if item_dict in processed_initial_messages and item_dict.get("role") == "user":
                                is_duplicate = (
                                    True  # Avoid re-adding the initial user message if it somehow appears in output
                                )

                        if not is_duplicate:
                            items_to_save_from_stream.append(item_dict)
                            logger.debug(
                                f"  Stream Item {i + 1}/{len(final_result_items)} for agent '{self.name}' converted for saving: {item_dict.get('role')}"
                            )
                        else:
                            logger.debug(
                                f"  Stream Item {i + 1}/{len(final_result_items)} for agent '{self.name}' skipped as potential duplicate of input."
                            )
                    else:
                        logger.debug(
                            f"  Stream Item {i + 1}/{len(final_result_items)} for agent '{self.name}' ({type(run_item_obj).__name__}) skipped or failed conversion."
                        )
                if items_to_save_from_stream:
                    logger.info(
                        f"Saving {len(items_to_save_from_stream)} converted stream items for agent '{self.name}' to thread {thread.thread_id}"
                    )
                    self._thread_manager.add_items_and_save(thread, items_to_save_from_stream)

    # --- Helper Methods ---
    def _run_item_to_tresponse_input_item(self, item: RunItem) -> TResponseInputItem | None:
        """Converts a RunItem from a RunResult into TResponseInputItem dictionary format for history.
        Returns None if the item type should not be directly added to history.
        """
        if isinstance(item, MessageOutputItem):
            content = ItemHelpers.text_message_output(item)
            logger.debug(f"Converting MessageOutputItem to history: role=assistant, content='{content[:50]}...'")
            return {"role": "assistant", "content": content}

        elif isinstance(item, ToolCallItem):
            tool_calls = []
            if hasattr(item, "raw_item"):
                raw = item.raw_item
                tool_call_id_for_array = None
                func_name = None
                func_args_str = None

                if isinstance(raw, ResponseFunctionToolCall):
                    tool_call_id_for_array = getattr(raw, "call_id", getattr(raw, "id", None))
                    func_name = getattr(raw, "name", None)
                    func_args_raw = getattr(raw, "arguments", None)
                    if not isinstance(func_args_raw, str):
                        try:
                            func_args_str = json.dumps(func_args_raw)
                        except TypeError as e:
                            logger.error(f"Could not serialize func_args for {func_name}: {func_args_raw}. Error: {e}")
                            return None
                    else:
                        func_args_str = func_args_raw
                elif isinstance(raw, ResponseFileSearchToolCall):
                    tool_call_id_for_array = getattr(raw, "id", None)
                    func_name = "FileSearch"  # Per agents.FileSearchTool.name
                    try:
                        func_args_str = json.dumps({"queries": getattr(raw, "queries", [])})
                    except TypeError as e:
                        logger.error(
                            f"Could not serialize queries for FileSearch: {getattr(raw, 'queries', [])}. Error: {e}"
                        )
                        return None
                else:
                    logger.warning(f"Unhandled raw_item type in ToolCallItem: {type(raw)}")
                    return None

                if not tool_call_id_for_array or not func_name:
                    logger.warning(
                        f"Converting ToolCallItem: Missing id or name. ID: {tool_call_id_for_array}, Name: {func_name}, Raw: {raw}"
                    )
                    return None

                tool_calls.append(
                    {
                        "id": tool_call_id_for_array,
                        "type": "function",
                        "function": {"name": func_name, "arguments": func_args_str},
                    }
                )
            else:
                logger.warning(f"ToolCallItem has no raw_item. Cannot convert: {item}")
                return None

            if tool_calls:
                logger.debug(f"Converted ToolCallItem to assistant message with tool_calls: {tool_calls}")
                return {"role": "assistant", "content": None, "tool_calls": tool_calls}
            else:
                logger.warning("ToolCallItem conversion resulted in no tool_calls.")
                return None

        elif isinstance(item, ToolCallOutputItem):
            tool_call_id = None
            output_content = str(item.output)

            # Attempt to retrieve the tool_call_id, prioritizing direct attribute if SDK provides it
            if hasattr(item, "tool_call_id") and item.tool_call_id:
                tool_call_id = item.tool_call_id
            # Fallback: check raw_item if it's the ResponseFunctionToolCall or a dict containing call_id
            elif isinstance(item.raw_item, ResponseFunctionToolCall):
                # ResponseFunctionToolCall from /v1/responses has 'call_id' for matching, and 'id' for its own unique ID
                tool_call_id = getattr(item.raw_item, "call_id", None)
                if tool_call_id is None:  # Should not happen if call_id is reliable
                    tool_call_id = getattr(item.raw_item, "id", None)  # Less reliable for matching
            elif isinstance(item.raw_item, dict) and "call_id" in item.raw_item:
                tool_call_id = item.raw_item.get("call_id")

            if tool_call_id:
                logger.debug(
                    f"Converting ToolCallOutputItem to history: tool_call_id={tool_call_id}, content='{output_content[:50]}...'"
                )
                return {"role": "tool", "tool_call_id": tool_call_id, "content": output_content}
            else:
                logger.warning(
                    f"Could not determine tool_call_id for ToolCallOutputItem: raw_item={item.raw_item}, item={item}"
                )
                return None
        else:
            logger.debug(f"Skipping RunItem type {type(item).__name__} for thread history saving.")
            return None

    def _prepare_master_context(self, context_override: dict[str, Any] | None, chat_id: str | None) -> MasterContext:
        """Constructs the MasterContext for the current run."""
        if not self._agency_instance or not hasattr(self._agency_instance, "agents"):
            raise RuntimeError("Cannot prepare context: Agency instance or agents map missing.")
        if not self._thread_manager:
            raise RuntimeError("Cannot prepare context: ThreadManager missing.")

        # Start with base user context from agency, if it exists
        base_user_context = getattr(self._agency_instance, "user_context", {})
        merged_user_context = base_user_context.copy()
        if context_override:
            merged_user_context.update(context_override)

        return MasterContext(
            thread_manager=self._thread_manager,
            agents=self._agency_instance.agents,
            user_context=merged_user_context,
            current_agent_name=self.name,
            chat_id=chat_id,  # Pass chat_id to context
        )

    def _validate_response(self, response_text: str) -> bool:
        """Internal helper to apply response validator if configured."""
        if self.response_validator:
            try:
                is_valid = self.response_validator(response_text)
                if not is_valid:
                    logger.warning(f"Response validation failed for agent {self.name}")
                return is_valid
            except Exception as e:
                logger.error(f"Error during response validation for agent {self.name}: {e}", exc_info=True)
                return False  # Treat validation errors as failure
        return True  # No validator means always valid

    # --- Agency Configuration Methods --- (Called by Agency)
    def _set_thread_manager(self, manager: ThreadManager):
        """Allows the Agency to inject the ThreadManager instance."""
        self._thread_manager = manager

    def _set_agency_instance(self, agency: Any):
        """Allows the Agency to inject a reference to itself and its agent map."""
        if not hasattr(agency, "agents"):
            raise TypeError("Provided agency instance must have an 'agents' dictionary.")
        self._agency_instance = agency

    def _adapt_legacy_tool(self, legacy_tool: type[BaseTool]):
        """
        Adapts a legacy BaseTool (class-based) to a FunctionTool (function-based).
        Args:
            legacy_tool: A class inheriting from BaseTool.
        Returns:
            A FunctionTool instance.
        """
        name = legacy_tool.__name__
        description = legacy_tool.__doc__ or ""
        if bool(getattr(legacy_tool, '__abstractmethods__', set())):
            raise TypeError(f"Legacy tool '{name}' must implement all abstract methods.")
        if description == "":
            logger.warning(f"Warning: Tool {name} has no docstring.")
        # Use the Pydantic model schema for parameters
        params_json_schema = legacy_tool.model_json_schema()
        if legacy_tool.ToolConfig.strict:
            params_json_schema = ensure_strict_json_schema(params_json_schema)
        # Remove title/description at the top level, keep only in properties
        params_json_schema = {
            k: v for k, v in params_json_schema.items() if k not in ("title", "description")
        }
        params_json_schema["additionalProperties"] = False

        # The on_invoke_tool function
        async def on_invoke_tool(ctx, input_json: str):
            # Parse input_json to dict
            import json
            try:
                args = json.loads(input_json) if input_json else {}
            except Exception as e:
                return f"Error: Invalid JSON input: {e}"
            try:
                # Instantiate the legacy tool with args
                tool_instance = legacy_tool(**args)
                if inspect.iscoroutinefunction(tool_instance.run):
                    result = await tool_instance.run()
                else:
                    # Always run sync run() in a thread for async compatibility
                    result = await asyncio.to_thread(tool_instance.run)
                return str(result)
            except Exception as e:
                return f"Error running legacy tool: {e}"

        return FunctionTool(
            name=name,
            description=description.strip(),
            params_json_schema=params_json_schema,
            on_invoke_tool=on_invoke_tool,
            strict_json_schema=legacy_tool.ToolConfig.strict,
        )

    def _get_class_folder_path(self):
        try:
            # First, try to use the __file__ attribute of the module
            return os.path.abspath(os.path.dirname(self.__module__.__file__))
        except (TypeError, OSError, AttributeError) as e:
            # If that fails, fall back to inspect
            try:
                class_file = inspect.getfile(self.__class__)
            except (TypeError, OSError, AttributeError) as e:
                return "./"
            return os.path.abspath(os.path.realpath(os.path.dirname(class_file)))<|MERGE_RESOLUTION|>--- conflicted
+++ resolved
@@ -268,7 +268,15 @@
             if key in base_param_names:
                 base_agent_params[key] = value
             # Swarm-specific parameters
-            elif key in {"files_folder", "tools_folder", "schemas_folder", "api_headers", "api_params", "response_validator", "description"}:
+            elif key in {
+                "files_folder",
+                "tools_folder",
+                "schemas_folder",
+                "api_headers",
+                "api_params",
+                "response_validator",
+                "description",
+            }:
                 current_agent_params[key] = value
             else:
                 # Only warn if it wasn't a handled deprecated arg
@@ -304,14 +312,9 @@
         # _thread_manager and _agency_instance are injected by Agency
 
         # --- Setup ---
-<<<<<<< HEAD
-        self._parse_files_folder_for_vs_id()  # New synchronous method
-        # The full async _init_file_handling (with VS retrieval) should be called by Agency or explicitly in tests.
-=======
         self._load_tools_from_folder()  # Placeholder call
         self._parse_schemas()
         self._init_file_handling()
->>>>>>> b2b77b41
 
     # --- Properties ---
     @property
@@ -364,11 +367,7 @@
             #     logger.error(f"Error loading tools from folder {self.tools_folder}: {e}")
 
     def _parse_schemas(self):
-        schemas_folders = (
-            self.schemas_folder
-            if isinstance(self.schemas_folder, list)
-            else [self.schemas_folder]
-        )
+        schemas_folders = self.schemas_folder if isinstance(self.schemas_folder, list) else [self.schemas_folder]
 
         for schemas_folder in schemas_folders:
             if isinstance(schemas_folder, str):
@@ -392,9 +391,7 @@
                         try:
                             validate_openapi_spec(openapi_spec)
                         except Exception as e:
-                            logger.error(
-                                "Invalid OpenAPI schema: " + os.path.basename(f_path)
-                            )
+                            logger.error("Invalid OpenAPI schema: " + os.path.basename(f_path))
                             raise e
                         try:
                             headers = None
@@ -403,13 +400,10 @@
                                 headers = self.api_headers[os.path.basename(f_path)]
                             if os.path.basename(f_path) in self.api_params:
                                 params = self.api_params[os.path.basename(f_path)]
-                            tools = from_openapi_schema(
-                                openapi_spec, headers=headers, params=params
-                            )
+                            tools = from_openapi_schema(openapi_spec, headers=headers, params=params)
                         except Exception as e:
                             logger.error(
-                                "Error parsing OpenAPI schema: "
-                                + os.path.basename(f_path),
+                                "Error parsing OpenAPI schema: " + os.path.basename(f_path),
                                 exc_info=True,
                             )
                             raise e
@@ -417,9 +411,7 @@
                             logger.info(f"Adding tool {tool.name} from {f_path}")
                             self.add_tool(tool)
                 else:
-                    logger.warning(
-                        "Schemas folder path is not a directory. Skipping... ", f_path
-                    )
+                    logger.warning("Schemas folder path is not a directory. Skipping... ", f_path)
             else:
                 logger.warning(
                     "Schemas folder path must be a string or list of strings. Skipping... ",
@@ -825,18 +817,12 @@
             logger.debug(f"Calling Runner.run for agent '{self.name}' with {len(history_for_runner)} history items.")
             run_result: RunResult = await Runner.run(
                 starting_agent=self,
-<<<<<<< HEAD
-                input=history_for_runner,
+                input=thread.items,  # Runner handles adding this initial input
                 context=self._prepare_master_context(context_override, effective_chat_id),
                 hooks=hooks_override or self.hooks,
                 run_config=run_config or RunConfig(),
-=======
-                input=thread.items,  # Runner handles adding this initial input
-                context=master_context,
-                hooks=hooks_to_use,
-                run_config=effective_run_config,
->>>>>>> b2b77b41
                 max_turns=kwargs.get("max_turns", DEFAULT_MAX_TURNS),
+                previous_response_id=kwargs.get("previous_response_id"),
             )
             completion_info = (
                 f"Output Type: {type(run_result.final_output).__name__}"
@@ -945,34 +931,17 @@
 
         final_result_items = []
         try:
-<<<<<<< HEAD
-            logger.debug(
-                f"Calling Runner.run_streamed for agent '{self.name}' with {len(thread.items)} thread items..."
-            )
-
-            # Pass full history from thread, unfiltered, based on user instruction.
-            history_for_stream_runner = list(thread.items)
-
-            async for event in Runner.run_streamed(
-                starting_agent=self,
-                input=history_for_stream_runner,
-=======
             logger.debug(f"Calling Runner.run_streamed for agent '{self.name}'...")
             result = Runner.run_streamed(
                 starting_agent=self,
                 input=thread.items if sender_name is None else [],  # Runner handles input logic from thread
->>>>>>> b2b77b41
                 context=master_context,
                 hooks=hooks_to_use,
                 run_config=effective_run_config,
                 max_turns=kwargs.get("max_turns", DEFAULT_MAX_TURNS),
-<<<<<<< HEAD
-            ):
-=======
                 previous_response_id=kwargs.get("previous_response_id"),
             )
             async for event in result.stream_events():
->>>>>>> b2b77b41
                 yield event
                 if isinstance(event, RunItemStreamEvent):
                     final_result_items.append(event.item)
@@ -1181,7 +1150,7 @@
         """
         name = legacy_tool.__name__
         description = legacy_tool.__doc__ or ""
-        if bool(getattr(legacy_tool, '__abstractmethods__', set())):
+        if bool(getattr(legacy_tool, "__abstractmethods__", set())):
             raise TypeError(f"Legacy tool '{name}' must implement all abstract methods.")
         if description == "":
             logger.warning(f"Warning: Tool {name} has no docstring.")
@@ -1190,15 +1159,14 @@
         if legacy_tool.ToolConfig.strict:
             params_json_schema = ensure_strict_json_schema(params_json_schema)
         # Remove title/description at the top level, keep only in properties
-        params_json_schema = {
-            k: v for k, v in params_json_schema.items() if k not in ("title", "description")
-        }
+        params_json_schema = {k: v for k, v in params_json_schema.items() if k not in ("title", "description")}
         params_json_schema["additionalProperties"] = False
 
         # The on_invoke_tool function
         async def on_invoke_tool(ctx, input_json: str):
             # Parse input_json to dict
             import json
+
             try:
                 args = json.loads(input_json) if input_json else {}
             except Exception as e:
